--- conflicted
+++ resolved
@@ -19,7 +19,7 @@
       ~PVStats();
     public:
       void allocate(const std::string& title);
-      void update(const CoreCounts& nc, const CoreCounts& oc,
+      void update(const CoreCounts& nc, const CoreCounts& oc, 
                   const LinkStatus* nl, const LinkStatus* ol,
                   unsigned recClk,
                   unsigned fbClk,
@@ -27,21 +27,12 @@
                   double dt);
     private:
       void _allocTiming (const std::string&, const char*);
-<<<<<<< HEAD
       void _updateTiming(const TimingCounts& nc, 
-                         const TimingCounts& oc,
-                         double dt,
-                         std::vector<Pds_Epics::PVWriter*>::iterator&);
-    private:
-      std::vector<Pds_Epics::PVWriter*> _pv;
-=======
-      void _updateTiming(const TimingCounts& nc,
                          const TimingCounts& oc,
                          double dt,
                          std::vector<Pds_Epics::EpicsPVA*>::iterator&);
     private:
       std::vector<Pds_Epics::EpicsPVA*> _pv;
->>>>>>> c20e39c4
       L0Stats _begin;
     };
   };
