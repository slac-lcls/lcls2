--- conflicted
+++ resolved
@@ -11,22 +11,12 @@
 
 using Pds_Epics::EpicsPVA;
 
-#define PVPUSH(s) { std::ostringstream o; o << pvbase << #s << i; \
-          _pv.push_back(new PVWriter(o.str().c_str())); }
-#define PVPUT(v)    if ((*it)->connected()) { *reinterpret_cast<double*>((*it)->data()) = double(v); (*it)->put(); it++; }
-#define PVPUTI(v)   if ((*it)->connected()) { *reinterpret_cast<int   *>((*it)->data()) = int   (v); (*it)->put(); it++; }
-
-
 namespace Pds {
   namespace Xpm {
 
     PVStats::PVStats() : _pv(0) {}
     PVStats::~PVStats() {}
 
-<<<<<<< HEAD
-    void PVStats::_allocTiming(const std::string& title,
-                               const char* sec) {
-=======
 #define PVPUT(v)    if ((*it)->connected()) { (*it)->putFrom<double>(double(v)); } it++;
 #define PVPUTI(v)   if ((*it)->connected()) { (*it)->putFrom<int>(int(v)); } it++;
 
@@ -76,66 +66,12 @@
       _allocTiming(title,"Us");
       _allocTiming(title,"Cu");
 
->>>>>>> c20e39c4
-      std::ostringstream o;
-      o << title << ":" << sec << ":";
-      std::string pvbase = o.str();
-
-<<<<<<< HEAD
-      _pv.push_back( new PVWriter((pvbase+"RxClks").c_str()) );
-      _pv.push_back( new PVWriter((pvbase+"TxClks").c_str()) );
-      _pv.push_back( new PVWriter((pvbase+"RxRsts").c_str()) );
-      _pv.push_back( new PVWriter((pvbase+"CrcErrs").c_str()) );
-      _pv.push_back( new PVWriter((pvbase+"RxDecErrs").c_str()) );
-      _pv.push_back( new PVWriter((pvbase+"RxDspErrs").c_str()) );
-      _pv.push_back( new PVWriter((pvbase+"BypassRsts").c_str()) );
-      _pv.push_back( new PVWriter((pvbase+"BypassDones").c_str()) );
-      _pv.push_back( new PVWriter((pvbase+"RxLinkUp").c_str()) );
-      _pv.push_back( new PVWriter((pvbase+"FIDs").c_str()) );
-      _pv.push_back( new PVWriter((pvbase+"SOFs").c_str()) );
-      _pv.push_back( new PVWriter((pvbase+"EOFs").c_str()) );
-    }
-
-    void PVStats::_updateTiming(const TimingCounts& nc,
-                                const TimingCounts& oc,
-                                double dt,
-                                std::vector<PVWriter*>::iterator& it) {
-      PVPUT(double(nc.rxClkCount       - oc.rxClkCount      ) / dt * 16e-6);
-      PVPUT(double(nc.txClkCount       - oc.txClkCount      ) / dt * 16e-6);
-      PVPUT(double(nc.rxRstCount       - oc.rxRstCount      ) / dt);
-      PVPUT(double(nc.crcErrCount      - oc.crcErrCount     ) / dt);
-      PVPUT(double(nc.rxDecErrCount    - oc.rxDecErrCount   ) / dt);
-      PVPUT(double(nc.rxDspErrCount    - oc.rxDspErrCount   ) / dt);
-      PVPUT(double(nc.bypassResetCount - oc.bypassResetCount) / dt);
-      PVPUT(double(nc.bypassDoneCount  - oc.bypassDoneCount ) / dt);
-      PVPUT(double(nc.rxLinkUp                              )     );
-      PVPUT(double(nc.fidCount         - oc.fidCount        ) / dt);
-      PVPUT(double(nc.sofCount         - oc.sofCount        ) / dt);
-      PVPUT(double(nc.eofCount         - oc.eofCount        ) / dt);
-    }
-
-    void PVStats::allocate(const std::string& title) {
-      if (ca_current_context() == NULL) {
-        printf("Initializing context\n");
-        SEVCHK ( ca_context_create(ca_enable_preemptive_callback ),
-                 "Calling ca_context_create" );
-      }
-
-      for(unsigned i=0; i<_pv.size(); i++)
-        delete _pv[i];
-      _pv.resize(0);
-
-      _allocTiming(title,"Us");
-      _allocTiming(title,"Cu");
-
       std::ostringstream o;
       o << title << ":";
       std::string pvbase = o.str();
 
-=======
 #define PVPUSH(s) { std::ostringstream o; o << pvbase << #s << i; \
           _pv.push_back(new EpicsPVA(o.str().c_str())); }
->>>>>>> c20e39c4
       for(unsigned i=0; i<32; i++) {
         PVPUSH(LinkTxReady);
         PVPUSH(LinkRxReady);
@@ -146,15 +82,6 @@
         PVPUSH(LinkIsXpm);
 	PVPUSH(RemoteLinkId);
       }
-<<<<<<< HEAD
-      _pv.push_back( new PVWriter((pvbase+"RecClk").c_str()) );
-      _pv.push_back( new PVWriter((pvbase+"FbClk").c_str()) );
-      _pv.push_back( new PVWriter((pvbase+"BpClk").c_str()) );
-      printf("PVs allocated\n");
-    }
-
-    void PVStats::update(const CoreCounts& nc, const CoreCounts& oc, 
-=======
 #undef PVPUSH
       _pv.push_back( new EpicsPVA((pvbase+"RecClk").c_str()) );
       _pv.push_back( new EpicsPVA((pvbase+"FbClk").c_str()) );
@@ -163,23 +90,16 @@
     }
 
     void PVStats::update(const CoreCounts& nc, const CoreCounts& oc,
->>>>>>> c20e39c4
                          const LinkStatus* nl, const LinkStatus* ol,
                          unsigned recClk,
                          unsigned fbClk,
                          unsigned bpClk,
                          double dt)
     {
-<<<<<<< HEAD
-      std::vector<PVWriter*>::iterator it = _pv.begin();
-      _updateTiming(nc.us,oc.us,dt,it);
-      _updateTiming(nc.cu,oc.cu,dt,it);
-=======
       std::vector<EpicsPVA*>::iterator it = _pv.begin();
       _updateTiming(nc.us,oc.us,dt,it);
       _updateTiming(nc.cu,oc.cu,dt,it);
 
->>>>>>> c20e39c4
       for(unsigned i=0; i<32; i++) {
         PVPUTI( nl[i].txReady );
         PVPUTI( nl[i].rxReady );
