#include "psdaq/xpm/PVPStats.hh"
#include "psdaq/xpm/Module.hh"

#include "psdaq/epicstools/EpicsPVA.hh"
using Pds_Epics::EpicsPVA;

#include <cpsw_error.h>  // To catch a CPSW exception and continue

#include <sstream>
#include <string>
#include <vector>

#include <stdio.h>

namespace Pds {
  namespace Xpm {

    PVPStats::PVPStats(Module& dev, unsigned partition) :
      _dev(dev), _partition(partition), _pv(0) {}
    PVPStats::~PVPStats() {}

    void PVPStats::allocate(const std::string& title,
                            const std::string& dttitle) {
      for(unsigned i=0; i<_pv.size(); i++)
        delete _pv[i];
      _pv.resize(0);

      std::string pvbase = title + ":";
      std::string dtbase = dttitle + ":";

      _pv.push_back( new EpicsPVA((pvbase+"L0InpRate").c_str()) );
      _pv.push_back( new EpicsPVA((pvbase+"L0AccRate").c_str()) );
      _pv.push_back( new EpicsPVA((pvbase+"L1Rate"   ).c_str()) );
      _pv.push_back( new EpicsPVA((pvbase+"NumL0Inp" ).c_str()) );
      _pv.push_back( new EpicsPVA((pvbase+"NumL0Acc" ).c_str()) );
      _pv.push_back( new EpicsPVA((pvbase+"NumL1"    ).c_str()) );
      _pv.push_back( new EpicsPVA((pvbase+"DeadFrac" ).c_str()) );
      _pv.push_back( new EpicsPVA((pvbase+"DeadTime" ).c_str()) );
      _pv.push_back( new EpicsPVA((dtbase+"DeadFLnk" ).c_str(),32) );
      _pv.push_back( new EpicsPVA((pvbase+"RunTime"  ).c_str()) );
      _pv.push_back( new EpicsPVA((pvbase+"MsgDelay" ).c_str()) );

      printf("Partition PVs allocated\n");
    }

#define PVPUT(i,v)    { _pv[i]->putFrom<double>(double(v)); }
#define PVPUTA(p,m,v) { pvd::shared_vector<double> vec(m);                           \
                        for (unsigned i = 0; i < m; ++i) vec[i] = double(v);    \
                        _pv[p]->putFromVector<double>(freeze(vec));               \
                      }

    void PVPStats::update()
    {
      try {
        _dev.setPartition(_partition);
        const L0Stats& os = _last;
        L0Stats ns(_dev.l0Stats());
        PVPUT(9, double(ns.l0Enabled)*14.e-6/13.);
        PVPUT(10, double(_dev.getL0Delay()));
        uint64_t l0Enabled = ns.l0Enabled - os.l0Enabled;
        double dt = double(l0Enabled)*14.e-6/13.;
        uint64_t numl0     = ns.numl0    - os.numl0;
        PVPUT(0, l0Enabled ? double(numl0)/dt :0);
        unsigned numl0Acc  = ns.numl0Acc - os.numl0Acc;
        PVPUT(1, l0Enabled ? double(numl0Acc)/dt:0);
        PVPUT(3, ns.numl0    - _begin.numl0);
        PVPUT(4, ns.numl0Acc - _begin.numl0Acc);
        PVPUT(6, numl0 ? double(ns.numl0Inh - os.numl0Inh) / double(numl0) : 0);
        if (l0Enabled) {
          PVPUT (7,     double(ns.l0Inhibited - os.l0Inhibited) / double(l0Enabled));
          PVPUTA(8, 32, double(ns.linkInh[i]  - os.linkInh[i])  / double(numl0));
        }
        ca_flush_io();
        _last = ns;
      } 
      catch(CPSWError& e) {
        printf("Caught exception %s\n",e.what());
      }
<<<<<<< HEAD
=======
      _last = ns;
>>>>>>> c20e39c4
    }
  };
};<|MERGE_RESOLUTION|>--- conflicted
+++ resolved
@@ -15,7 +15,7 @@
 namespace Pds {
   namespace Xpm {
 
-    PVPStats::PVPStats(Module& dev, unsigned partition) :
+    PVPStats::PVPStats(Module& dev, unsigned partition) : 
       _dev(dev), _partition(partition), _pv(0) {}
     PVPStats::~PVPStats() {}
 
@@ -70,16 +70,11 @@
           PVPUT (7,     double(ns.l0Inhibited - os.l0Inhibited) / double(l0Enabled));
           PVPUTA(8, 32, double(ns.linkInh[i]  - os.linkInh[i])  / double(numl0));
         }
-        ca_flush_io();
         _last = ns;
       } 
       catch(CPSWError& e) {
         printf("Caught exception %s\n",e.what());
       }
-<<<<<<< HEAD
-=======
-      _last = ns;
->>>>>>> c20e39c4
     }
   };
 };