
add_library(xpm SHARED
    PVStats.cc
    PVPStats.cc
    PVCtrls.cc
    PVPCtrls.cc
    PVLinkCtrls.cc
    user_sequence.cc
    XpmSequenceEngine.cc
    Module.cc
)

target_include_directories(xpm PUBLIC
    $<BUILD_INTERFACE:${CMAKE_SOURCE_DIR}>
    $<INSTALL_INTERFACE:include>
    # cpo/weninc: should be using find_package for xtcdata
    ${CMAKE_INSTALL_PREFIX}/include
    $ENV{CONDA_PREFIX}/epics/include
    $ENV{CONDA_PREFIX}/epics/include/os/Linux
<<<<<<< HEAD
=======
    $ENV{CONDA_PREFIX}/epics/include/compiler/gcc
>>>>>>> c20e39c4
    $ENV{CONDA_PREFIX}/include
)

find_library(YAML_CPP_LIB yaml-cpp PATH $ENV{CONDA_PREFIX}/lib)
find_library(CPSW_LIB cpsw PATH $ENV{CONDA_PREFIX}/lib)

#
#  xpm_simple
#
add_executable(xpm_simple xpm_simple.cc)

target_link_libraries(xpm_simple
   service
   cphw
   ${CPSW_LIB}
   ${YAML_CPP_LIB}
   dl
   pthread
   rt
)

#
#  xpmPVs
#
add_executable(xpmPVs xpmPVs.cc)

target_link_libraries(xpmPVs
   service
   cphw
   epicstools
   xpm
   ${EPICS_PVACCESS_LIB}
   ${EPICS_PVDATA_LIB}
   ${EPICS_PVACLIENT_LIB}
   ${EPICS_CA_LIB}
   ${CPSW_LIB}
   ${YAML_CPP_LIB}
   dl
   pthread
   rt
)

#
#  xpmPeek
#
add_executable(xpmPeek xpmPeek.cc)

target_link_libraries(xpmPeek
   service
   cphwr
   xpm
   ${EPICS_PVACCESS_LIB}
   ${EPICS_PVDATA_LIB}
   ${EPICS_PVACLIENT_LIB}
   ${EPICS_CA_LIB}
   epicstools
   dl
   pthread
   rt
)

#
#  xpmHsrCfg
#
add_executable(xpmHsrCfg xpmHsrCfg.cc)

target_link_libraries(xpmHsrCfg
   service
   cphwr
   xpm
   ${EPICS_PVACCESS_LIB}
   ${EPICS_PVDATA_LIB}
   ${EPICS_PVACLIENT_LIB}
   ${EPICS_CA_LIB}
   epicstools
   ${CPSW_LIB}
   ${YAML_CPP_LIB}
   dl
   pthread
   rt
)

install(TARGETS xpm
		xpm_simple
		xpmPVs
		xpmPeek
		xpmHsrCfg
    ARCHIVE DESTINATION lib
    LIBRARY DESTINATION lib
    RUNTIME DESTINATION bin
)<|MERGE_RESOLUTION|>--- conflicted
+++ resolved
@@ -17,10 +17,7 @@
     ${CMAKE_INSTALL_PREFIX}/include
     $ENV{CONDA_PREFIX}/epics/include
     $ENV{CONDA_PREFIX}/epics/include/os/Linux
-<<<<<<< HEAD
-=======
     $ENV{CONDA_PREFIX}/epics/include/compiler/gcc
->>>>>>> c20e39c4
     $ENV{CONDA_PREFIX}/include
 )
 
