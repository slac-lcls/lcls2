--- conflicted
+++ resolved
@@ -27,14 +27,9 @@
 #include "psdaq/service/Task.hh"
 #include "psdaq/service/Timer.hh"
 
-<<<<<<< HEAD
 #include <cpsw_error.h>  // To catch a CPSW exception and continue
 
-using Pds_Epics::EpicsCA;
-using Pds_Epics::PVWriter;
-=======
 using Pds_Epics::EpicsPVA;
->>>>>>> c20e39c4
 using Pds_Epics::PVMonitorCb;
 using Pds::Xpm::CoreCounts;
 using Pds::Xpm::L0Stats;
@@ -192,7 +187,6 @@
     _sem.take();
     try {
       _pvs.update(c,_c,links,_links,recClk,fbClk,bpClk,dt);
-<<<<<<< HEAD
     } catch (CPSWError& e) {
       printf("Caught exception %s\n", e.what());
     }
@@ -213,11 +207,12 @@
         _sem.give();
       }
     }
+  } catch (CPSWError& e) { printf("cpsw exception %s\n",e.what()); }
+
     _pvc.dump();
 
     if (_paddrPV->connected()) {
-      *reinterpret_cast<unsigned*>(_paddrPV->data()) = _dev._paddr; 
-      _paddrPV->put();
+    _paddrPV->putFrom<unsigned>(_dev._paddr);
     }
     else
       printf("paddrpv not connected\n");
@@ -225,53 +220,11 @@
 #if 1
     if (_fwBuildPV && _fwBuildPV->connected()) {
       std::string bld = _dev._version.buildStamp();
-      strncpy(reinterpret_cast<char*>(_fwBuildPV->data()), bld.c_str(), 256);
       printf("fwBuild: %s\n",bld.c_str());
-      _fwBuildPV->put();
+    _fwBuildPV->putFrom<std::string>(bld.c_str());
       _fwBuildPV = 0;
     }
 #endif
-
-    ca_flush_io();
-  } catch(CPSWError& e) {
-    printf("Caught exception %s\n", e.what());
-  }
-=======
-    } catch (CPSWError& e) { printf("cpsw exception %s\n",e.what()); }
-    _sem.give();
-    _c=c;
-    std::copy(links,links+32,_links);
-    _t=t;
-
-    for(unsigned i=0; i<Pds::Xpm::Module::NPartitions; i++) {
-      if (_pvpc[i]->enabled()) {
-        _sem.take();
-        try {
-          _dev.setPartition(i);
-          _pvps[i]->update();
-        } catch (CPSWError& e) { printf("cpsw exception %s\n",e.what()); }
-        _sem.give();
-      }
-    }
-  } catch (CPSWError& e) { printf("cpsw exception %s\n",e.what()); }
-
-  _pvc.dump();
-
-  if (_paddrPV->connected()) {
-    _paddrPV->putFrom<unsigned>(_dev._paddr);
-  }
-  else
-    printf("paddrpv not connected\n");
-
-#if 1
-  if (_fwBuildPV && _fwBuildPV->connected()) {
-    std::string bld = _dev._version.buildStamp();
-    printf("fwBuild: %s\n",bld.c_str());
-    _fwBuildPV->putFrom<std::string>(bld.c_str());
-    _fwBuildPV = 0;
-  }
-#endif
->>>>>>> c20e39c4
 }
 
 
