--- conflicted
+++ resolved
@@ -9,10 +9,7 @@
     $<BUILD_INTERFACE:${CMAKE_SOURCE_DIR}>
     $ENV{CONDA_PREFIX}/epics/include
     $ENV{CONDA_PREFIX}/epics/include/os/Linux
-<<<<<<< HEAD
-=======
     $ENV{CONDA_PREFIX}/epics/include/compiler/gcc
->>>>>>> c20e39c4
     $ENV{CONDA_PREFIX}/include
 )
 
