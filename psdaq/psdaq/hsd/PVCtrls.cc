--- conflicted
+++ resolved
@@ -48,7 +48,7 @@
       PVCtrls& _pvc;
       Action   _a;
     };
-
+      
 
 #define Q(a,b)      a ## b
 #define PV(name)    Q(name, PV)
@@ -79,7 +79,7 @@
     {                                                                   \
       connectedBody                                                     \
     }
-
+    
     CPV(ApplyConfig ,{if (getScalarAs<unsigned>()) _ctrl.call(Configure  );}, {})
     CPV(EnableTr    ,{if (getScalarAs<unsigned>()) _ctrl.call(EnableTr   );}, {})
     CPV(DisableTr   ,{if (getScalarAs<unsigned>()) _ctrl.call(DisableTr  );}, {})
@@ -97,7 +97,7 @@
       for(unsigned i=0; i<_pv.size(); i++)
         delete _pv[i];
       _pv.resize(0);
-
+      
       std::ostringstream o;
       o << title << ":";
       std::string pvbase = o.str();
@@ -131,7 +131,7 @@
       _pv.push_back(new PvServer((pvbase+"BASE:INTTRIGVAL" ).c_str()));
       _pv.push_back(new PvServer((pvbase+"BASE:INTAFULLVAL").c_str()));
       _pv.push_back(new PvServer((pvbase+"BASE:PARTITION"  ).c_str()));
-
+      
       NPV(ApplyConfig,"BASE:APPLYCONFIG");
       NPV(EnableTr   ,"BASE:ENABLETR");
       NPV(DisableTr  ,"BASE:DISABLETR");
@@ -142,13 +142,13 @@
     }
 
     //  enumeration of PV insert order above
-    enum PvIndex { Enable,
-                   Raw_Start, Raw_Gate, Raw_PS,
-                   Fex_Start, Fex_Gate, Fex_PS,
+    enum PvIndex { Enable, 
+                   Raw_Start, Raw_Gate, Raw_PS, 
+                   Fex_Start, Fex_Gate, Fex_PS, 
                    Fex_Ymin, Fex_Ymax, Fex_Xpre, Fex_Xpost,
                    Nat_Start, Nat_Gate, Nat_PS,
                    FullEvt, FullSize,
-                   TestPattern, SyncELo, SyncEHi, SyncOLo, SyncOHi,
+                   TestPattern, SyncELo, SyncEHi, SyncOLo, SyncOHi, 
                    TrigShift, PgpSkpIntvl,
                    IntTrigVal, IntAFullVal, Partition, LastPv };
 
@@ -266,15 +266,6 @@
           }
           if (_pv[Fex_PS]->getVectorElemAt<unsigned>(i)) {
             streamMask |= (1<<1);
-<<<<<<< HEAD
-            fex._base[1].setGate(4,TON(_pv[Fex_Gate]->data(),i));
-            fex._base[1].setFull(fullSize,fullEvt);
-            fex._base[1]._prescale=TON(_pv[Fex_PS]->data(),i)-1;
-            fex._stream[1].parms[0].v=TON(_pv[Fex_Ymin]->data(),i);
-            fex._stream[1].parms[1].v=TON(_pv[Fex_Ymax]->data(),i);
-            fex._stream[1].parms[2].v=TON(_pv[Fex_Xpre]->data(),i);
-            fex._stream[1].parms[3].v=TON(_pv[Fex_Xpost]->data(),i);
-=======
             fex._base[1].setGate(4, _pv[Fex_Gate]->getVectorElemAt<unsigned>(i));
             fex._base[1].setFull(0xc00,4);
             fex._base[1]._prescale=_pv[Fex_PS]->getVectorElemAt<unsigned>(i)-1;
@@ -282,19 +273,9 @@
             fex._stream[1].parms[1].v=_pv[Fex_Ymax]->getVectorElemAt<unsigned>(i);
             fex._stream[1].parms[2].v=_pv[Fex_Xpre]->getVectorElemAt<unsigned>(i);
             fex._stream[1].parms[3].v=_pv[Fex_Xpost]->getVectorElemAt<unsigned>(i);
->>>>>>> c20e39c4
           }
           if (_pv[Nat_PS]->getVectorElemAt<unsigned>(i)) {
             streamMask |= (1<<2);
-<<<<<<< HEAD
-            fex._base[2].setGate(4,TON(_pv[Nat_Gate]->data(),i));
-            fex._base[2].setFull(fullSize,fullEvt);
-            fex._base[2]._prescale=TON(_pv[Nat_PS]->data(),i)-1;
-            fex._stream[2].parms[0].v=TON(_pv[Fex_Ymin]->data(),i);
-            fex._stream[2].parms[1].v=TON(_pv[Fex_Ymax]->data(),i);
-            fex._stream[2].parms[2].v=TON(_pv[Fex_Xpre]->data(),i);
-            fex._stream[2].parms[3].v=TON(_pv[Fex_Xpost]->data(),i);
-=======
             fex._base[2].setGate(4,_pv[Nat_Gate]->getVectorElemAt<unsigned>(i));
             fex._base[2].setFull(0xc00,4);
             fex._base[2]._prescale=_pv[Nat_PS]->getVectorElemAt<unsigned>(i)-1;
@@ -302,7 +283,6 @@
             fex._stream[2].parms[1].v=_pv[Fex_Ymax ]->getVectorElemAt<unsigned>(i);
             fex._stream[2].parms[2].v=_pv[Fex_Xpre ]->getVectorElemAt<unsigned>(i);
             fex._stream[2].parms[3].v=_pv[Fex_Xpost]->getVectorElemAt<unsigned>(i);
->>>>>>> c20e39c4
           }
           fex._streams= streamMask;
         }
@@ -320,8 +300,8 @@
                  fex[i]._base[1].arg op,                \
                  fex[i]._base[2].arg op);               \
         }                                               \
-        printf("\n"); }
-
+        printf("\n"); }                             
+  
       FexCfg* fex = _m.fex();
       PRINT_FEX_FIELD("GateBeg", _gate, &0x3fff);
       PRINT_FEX_FIELD("GateLen", _gate, >>16&0x3fff);
