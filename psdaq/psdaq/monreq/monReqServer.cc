--- conflicted
+++ resolved
@@ -696,12 +696,8 @@
   MebApp(const std::string& collSrv, MebParams&);
   virtual ~MebApp();
 public:                                 // For CollectionApp
-<<<<<<< HEAD
   json connectionInfo(const nlohmann::json& msg) override;
-=======
-  json connectionInfo() override;
   void connectionShutdown() override;
->>>>>>> 941458fe
   void handleConnect(const json& msg) override;
   void handleDisconnect(const json& msg) override;
   void handlePhase1(const json& msg) override;
