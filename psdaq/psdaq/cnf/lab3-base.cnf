--- conflicted
+++ resolved
@@ -29,15 +29,9 @@
 
 procmgr_config = [
  { host: 'daq-tst-dev02',  id:'pyxpm-2' , port:'29451', flags:'s', env:epics_env, cmd:'pykcuxpm --dev /dev/datadev_0 -G '+pyxpm_optsdb%2},
-<<<<<<< HEAD
-{ host: 'daq-tst-dev06',  id:'pyxpm-10' , port:'29453', flags:'s', env:epics_env, cmd:'pykcuxpm --dev /dev/datadev_0 -G '+pyxpm_optsdb%10},
-{ host: 'daq-tst-dev06',  id:'pyxpm-11' , port:'29454', flags:'s', env:epics_env, cmd:'pykcuxpm --dev /dev/datadev_1 -G '+pyxpm_optsdb%11},
-{ host: 'daq-tst-dev06',  id:'pyxpm-12' , port:'29455', flags:'s', env:epics_env, cmd:'pykcuxpm --dev /dev/datadev_2 -G '+pyxpm_optsdb%12},
-=======
 { host: 'daq-tst-dev06',  id:'pyxpm-10' , port:'29453', flags:'s', env:epics_env, cmd:'pykcuxpm --dev /dev/datadev_1 -G '+pyxpm_optsdb%10},
 { host: 'daq-tst-dev06',  id:'pyxpm-11' , port:'29454', flags:'s', env:epics_env, cmd:'pykcuxpm --dev /dev/datadev_2 -G '+pyxpm_optsdb%11},
-{ host: 'daq-tst-dev06',  id:'pyxpm-12' , port:'29455', flags:'s', env:epics_env, cmd:'pykcuxpm --dev /dev/datadev_3 '+pyxpm_optsdb%12},
->>>>>>> 6763ce04
+{ host: 'daq-tst-dev06',  id:'pyxpm-12' , port:'29455', flags:'s', env:epics_env, cmd:'pykcuxpm --dev /dev/datadev_3 -G '+pyxpm_optsdb%12},
 
 ## EPICS camera
 # { host: base_host,  id:'pvcamcas', port:'29465', flags:'s', env:epics_env, cmd:'campvs -P DAQ:LAB2:PVCAM'},
