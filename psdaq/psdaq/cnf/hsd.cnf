if not platform: platform = '6'

ld_lib_path = f'LD_LIBRARY_PATH={CONDA_PREFIX}/epics/lib/linux-x86_64:{CONDA_PREFIX}/pcas/lib/linux-x86_64'
#epics_env = 'EPICS_PVA_ADDR_LIST=172.21.159.255'+' '+ld_lib_path
epics_env = 'EPICS_PVA_ADDR_LIST=10.0.3.255'+' '+ld_lib_path
hsd_epics_env = ld_lib_path

pyxpm_optsdb = '-P DAQ:NEH:XPM:%d'

ioc_node = 'daq-tmo-hsd-01'
pva_node = 'drp-srcf-cmp004'
hsd_epics = 'DAQ:TMO:HSD:1'
hsd_ids = ['1b','1a','3e','3d','5e','da','b2','b1']

procmgr_config = []
iport = 29071
for hsd in hsd_ids:
    for ch in ['a','b']:
        procmgr_config.append({host:pva_node, id:'hsdpvs_tmo_{:}_{:}'.format(hsd,ch), port:'%d'%iport, flags:'s', env:hsd_epics_env, cmd:'hsdpvs -P {:}_{:}:{:}'.format(hsd_epics,hsd.upper(),ch.upper())})
        iport += 1

for hsd in hsd_ids:
    procmgr_config.append({host:ioc_node, id:'hsdioc_tmo_{:}'.format(hsd), port:'%d'%iport, flags:'s', env:hsd_epics_env, cmd:'hsd134PVs -P {:}_{:} -d /dev/pcie_adc_{:}'.format(hsd_epics,hsd.upper(),hsd)})
    iport += 1

peppex_node = 'daq-tmo-hsd-02'
peppex_epics = 'DAQ:TMO:HSD:2'
peppex_hsd = '41' # relies on this not conflicting with hsd_ids above

for ch in ['a','b']:
    procmgr_config.append({host:peppex_node, id:'hsdpvs_tmo_{:}_{:}'.format(peppex_hsd,ch), port:'%d'%iport, flags:'s', env:hsd_epics_env, cmd:'hsdpvs -P {:}_{:}:{:}'.format(peppex_epics,peppex_hsd.upper(),ch.upper())})
    iport += 1
procmgr_config.append({host:peppex_node, id:'hsdioc_tmo_{:}'.format(peppex_hsd), port:'%d'%iport, flags:'s', env:hsd_epics_env, cmd:'hsd134PVs -P {:}_{:} -d /dev/pcie_adc_{:}'.format(peppex_epics,peppex_hsd.upper(),peppex_hsd)})
iport += 1

#  Map of HSD connections
<<<<<<< HEAD
#  hsd_0  1B:A   drp-neh-cmp020:0   OK
#  hsd_1  1B:B   drp-neh-cmp020:4   no conn  [RxPwr at DRP OK] [3 lanes OK]
#  hsd_2  1A:A   drp-neh-cmp017:0   OK
#  hsd_3  1A:B   drp-neh-cmp017:4   OK [PGP lane 1 intermittent error]
#  hsd_4  3E:A   drp-neh-cmp019:4   OK
#  hsd_7  3E:B   drp-srcf-cmp018:0   OK (??)
#  hsd_6  3D:A   drp-neh-cmp021:4   OK
#  hsd_5  3D:B   drp-srcf-cmp018:4   OK
#  hsd_8  5E:A   drp-neh-cmp022:0   OK
#  hsd_9  5E:B   drp-neh-cmp022:4   OK
=======
#  hsd_0  1B:A   drp-srcf-cmp020:0   OK
#  hsd_1  1B:B   drp-srcf-cmp020:4   no conn  [RxPwr at DRP OK] [3 lanes OK]
#  hsd_2  1A:A   drp-srcf-cmp020:0   OK
#  hsd_3  1A:B   drp-srcf-cmp017:4   OK [PGP lane 1 intermittent error]
#  hsd_4  3E:A   drp-srcf-cmp019:4   OK
#  hsd_7  3E:B   drp-srcf-cmp018:0   OK (??)
#  hsd_6  3D:A   drp-srcf-cmp021:4   OK
#  hsd_5  3D:B   drp-srcf-cmp018:4   OK
#  hsd_8  5E:A   drp-srcf-cmp022:0   OK
#  hsd_9  5E:B   drp-srcf-cmp022:4   OK
>>>>>>> 9255bf4a
#  hsd_10 DA:B   drp-srcf-cmp024:4   OK
#  hsd_11 DA:A   drp-srcf-cmp024:0   OK
#  hsd_12 B2:A   drp-neh-cmp021:0   OK
#  hsd_13 B2:B   drp-neh-cmp019:0   OK
#  hsd_14 B1:    drp-neh-cmp019:0   OK
#  hsd_15 B1:    drp-neh-cmp019:0   OK
#
# hsdpva DAQ:TMO:HSD:1_1B:A DAQ:TMO:HSD:1_1B:B DAQ:TMO:HSD:1_1A:A DAQ:TMO:HSD:1_1A:B DAQ:TMO:HSD:1_3E:A DAQ:TMO:HSD:1_3E:B DAQ:TMO:HSD:1_3D:A DAQ:TMO:HSD:1_3D:B DAQ:TMO:HSD:1_5E:A DAQ:TMO:HSD:1_5E:B DAQ:TMO:HSD:1_DA:A DAQ:TMO:HSD:1_DA:B DAQ:TMO:HSD:1_B2:A DAQ:TMO:HSD:1_B2:B DAQ:TMO:HSD:1_B1:A DAQ:TMO:HSD:1_B1:B<|MERGE_RESOLUTION|>--- conflicted
+++ resolved
@@ -34,18 +34,6 @@
 iport += 1
 
 #  Map of HSD connections
-<<<<<<< HEAD
-#  hsd_0  1B:A   drp-neh-cmp020:0   OK
-#  hsd_1  1B:B   drp-neh-cmp020:4   no conn  [RxPwr at DRP OK] [3 lanes OK]
-#  hsd_2  1A:A   drp-neh-cmp017:0   OK
-#  hsd_3  1A:B   drp-neh-cmp017:4   OK [PGP lane 1 intermittent error]
-#  hsd_4  3E:A   drp-neh-cmp019:4   OK
-#  hsd_7  3E:B   drp-srcf-cmp018:0   OK (??)
-#  hsd_6  3D:A   drp-neh-cmp021:4   OK
-#  hsd_5  3D:B   drp-srcf-cmp018:4   OK
-#  hsd_8  5E:A   drp-neh-cmp022:0   OK
-#  hsd_9  5E:B   drp-neh-cmp022:4   OK
-=======
 #  hsd_0  1B:A   drp-srcf-cmp020:0   OK
 #  hsd_1  1B:B   drp-srcf-cmp020:4   no conn  [RxPwr at DRP OK] [3 lanes OK]
 #  hsd_2  1A:A   drp-srcf-cmp020:0   OK
@@ -56,7 +44,6 @@
 #  hsd_5  3D:B   drp-srcf-cmp018:4   OK
 #  hsd_8  5E:A   drp-srcf-cmp022:0   OK
 #  hsd_9  5E:B   drp-srcf-cmp022:4   OK
->>>>>>> 9255bf4a
 #  hsd_10 DA:B   drp-srcf-cmp024:4   OK
 #  hsd_11 DA:A   drp-srcf-cmp024:0   OK
 #  hsd_12 B2:A   drp-neh-cmp021:0   OK
