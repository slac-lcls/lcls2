--- conflicted
+++ resolved
@@ -22,16 +22,9 @@
     iport += 1
 
 #  Map of HSD connections
-<<<<<<< HEAD
-#  hsd_0  1B:A   drp-srcf-cmp023:0   OK
-#  hsd_1  1B:B   drp-srcf-cmp023:4   OK
-#  hsd_2  1A:A   drp-srcf-cmp009:0   OK
-#  hsd_3  1A:B   drp-srcf-cmp009:4   OK
-=======
 #  hsd_0  1A:A   drp-srcf-cmp023:0   OK
 #  hsd_1  1A:B   drp-srcf-cmp023:4   OK
 #  hsd_2  1B:A   drp-srcf-cmp005:0   OK
 #  hsd_3  1B:B   drp-srcf-cmp005:4   OK
->>>>>>> 9255bf4a
 #
 # hsdpva DAQ:RIX:HSD:1_1B:A DAQ:RIX:HSD:1_1B:B DAQ:RIX:HSD:1_1A:A DAQ:RIX:HSD:1_1A:B