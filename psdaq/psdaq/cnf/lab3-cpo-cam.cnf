if not platform: platform = '4'
hutch, user = ('tst', 'tstopr')

ld_lib_path = f'LD_LIBRARY_PATH={CONDA_PREFIX}/epics/lib/linux-x86_64:{CONDA_PREFIX}/pcas/lib/linux-x86_64'
epics_env = 'EPICS_PVA_ADDR_LIST=172.21.151.255'+' '+ld_lib_path
auth = ' --user {:} '.format(user)
cdb  = 'https://pswww.slac.stanford.edu/ws-auth/devconfigdb/ws'

prom_dir = '/cds/group/psdm/psdatmgr/etc/config/prom' # Prometheus
data_dir = '/u1/data'

collect_host = 'drp-tst-dev004'

task_set = 'taskset 0xffbfeffbfe '
std_opts = '-P '+hutch+' -C '+collect_host+' -M '+prom_dir+' -o '+data_dir+' -d /dev/datadev_%d'

drp_cmd0 = task_set+'drp '      +(std_opts%0)+' -k batching=no '

# procmgr FLAGS: <port number> static port number to keep executable
#                              running across multiple start/stop commands.
#
# HOST       UNIQUEID      FLAGS  COMMAND+ARGS
# list of processes to run
#   required fields: id, cmd
#   optional fields: host, port, flags, conda, env, rtprio
#     flags:
#        'x' or 'X'  -> xterm: open small or large xterm for process console
#        's'         -> stop: sends ctrl-c to process
#        'u'         -> uniqueid: use 'id' as detector alias (supported by acq, cam, camedt, evr, and simcam)

procmgr_config = [
 {                        id:'groupca',flags:'s', env:epics_env, cmd:'groupca DAQ:LAB2 2 '+platform},
 {                        id:'procstat', flags:'p', cmd:'procstat p'+platform+'.cnf.last'},
<<<<<<< HEAD
 { host: collect_host,    id:'control', flags:'xspu', env:epics_env, cmd:f'control -v -C BEAM -P {hutch} -B DAQ:LAB2 -x 2 -d {cdb}/configDB --user '+user+' --password '+password},
=======
 { host: collect_host,    id:'control', flags:'spu', env:epics_env, cmd:f'control -v -C BEAM -P {hutch} -B DAQ:LAB2 -x 2 -d {cdb}/configDB --user '+user},
>>>>>>> 941458fe
 {                        flags:'p', id:'control_gui', cmd:f'control_gui -E -t 30000 -l WARNING --uris {cdb} --expert {auth} -H '+collect_host},
 { host: 'drp-tst-dev004', id:'teb1', flags:'pu', cmd:'teb -vvv -P '+hutch+' -C '+collect_host},
 { host: 'drp-tst-dev004', id:'tstopal_0',   flags:'sxpu', env:epics_env, cmd:drp_cmd0+' -D opal -l 0x1'},
 { host: 'drp-tst-dev004', id:'tstopal_1',   flags:'sxpu', env:epics_env, cmd:drp_cmd0+' -D opal -l 0x2'},
]<|MERGE_RESOLUTION|>--- conflicted
+++ resolved
@@ -31,11 +31,7 @@
 procmgr_config = [
  {                        id:'groupca',flags:'s', env:epics_env, cmd:'groupca DAQ:LAB2 2 '+platform},
  {                        id:'procstat', flags:'p', cmd:'procstat p'+platform+'.cnf.last'},
-<<<<<<< HEAD
- { host: collect_host,    id:'control', flags:'xspu', env:epics_env, cmd:f'control -v -C BEAM -P {hutch} -B DAQ:LAB2 -x 2 -d {cdb}/configDB --user '+user+' --password '+password},
-=======
- { host: collect_host,    id:'control', flags:'spu', env:epics_env, cmd:f'control -v -C BEAM -P {hutch} -B DAQ:LAB2 -x 2 -d {cdb}/configDB --user '+user},
->>>>>>> 941458fe
+ { host: collect_host,    id:'control', flags:'xspu', env:epics_env, cmd:f'control -v -C BEAM -P {hutch} -B DAQ:LAB2 -x 2 -d {cdb}/configDB --user '+user},
  {                        flags:'p', id:'control_gui', cmd:f'control_gui -E -t 30000 -l WARNING --uris {cdb} --expert {auth} -H '+collect_host},
  { host: 'drp-tst-dev004', id:'teb1', flags:'pu', cmd:'teb -vvv -P '+hutch+' -C '+collect_host},
  { host: 'drp-tst-dev004', id:'tstopal_0',   flags:'sxpu', env:epics_env, cmd:drp_cmd0+' -D opal -l 0x1'},
