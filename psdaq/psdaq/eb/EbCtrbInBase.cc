#include "EbCtrbInBase.hh"

#include "Endpoint.hh"
#include "EbLfServer.hh"
#include "TebContributor.hh"
#include "ResultDgram.hh"

#include "utilities.hh"

#include "psalg/utils/SysLog.hh"
#include "psdaq/service/MetricExporter.hh"
#include "psdaq/service/EbDgram.hh"

#ifdef NDEBUG
#undef NDEBUG
#endif

#include <cassert>
#include <string>
#include <bitset>
#include <chrono>

#if !defined(_GNU_SOURCE)
#  define _GNU_SOURCE
#endif
#include <unistd.h>
#include <sys/syscall.h>
#include <sys/types.h>
#include <sys/prctl.h>

#define UNLIKELY(expr)  __builtin_expect(!!(expr), 0)
#define LIKELY(expr)    __builtin_expect(!!(expr), 1)


using namespace XtcData;
using namespace Pds;
using namespace Pds::Eb;
using logging  = psalg::SysLog;
using ms_t     = std::chrono::milliseconds;


struct Tbuf
{
  unsigned           kind;
  const ResultDgram* results;
  unsigned           idx;
  uint64_t           pulseId;
  unsigned           src;
} _tbuf[64];
Tbuf* const _tbStart = &_tbuf[0];
Tbuf* const _tbEnd   = &_tbuf[64];
Tbuf*       _tb      = _tbStart;

static void _tbDump()
{
  auto tb = _tb;

  printf("*** Trace buffer:\n");
  for (unsigned i = 0; i < 64; ++i)
  {
    if (tb->results)
      printf("*** %2ld %u Deferring res %p, %u, %014lx, src %u\n",
             tb - _tbStart, tb->kind, tb->results, tb->idx, tb->pulseId, tb->src);
    if (++tb == _tbEnd)  tb = _tbStart;
  }
}

static void dumpBatch(const TebContributor& ctrb,
                      const EbDgram*        batch,
                      const size_t          size,
                      unsigned              index)
{
  auto dg   = batch;
  auto bPid = dg->pulseId();
  for (unsigned i = 0; i < MAX_ENTRIES; ++i)
  {
    auto pid = dg->pulseId();
    auto svc = TransitionId::name(dg->service());
    auto rog = dg->readoutGroups();
    auto dmg = dg->xtc.damage.value();
    fprintf(stderr, "  %2u: %16p, %15s, pid %014lx, diff %016lx, RoG %2hx, dmg %04x, idx %u %s\n",
            i, dg, svc, pid, pid - bPid, rog, dmg, index, dg->isEOL() ? "EOL" : "");
    if (dg->isEOL())  return;
    dg = reinterpret_cast<const EbDgram*>(reinterpret_cast<const char*>(dg) + size);
    ++index;
  }
  fprintf(stderr, "  EOL not found!\n");
}


EbCtrbInBase::EbCtrbInBase(const TebCtrbParams& prms) :
  _transport    (prms.verbose, prms.kwargs),
  _maxResultSize(0),
  _batchCount   (0),
  _eventCount   (0),
  _missing      (0),
  _bypassCount  (0),
  _noProgCount  (0),
  _prvNPCnt     (0),
  _prms         (prms),
  _regSize      (0),
  _region       (nullptr)
{
}

EbCtrbInBase::~EbCtrbInBase()
{
  if (_region)  free(_region);
  _region = nullptr;
}

int EbCtrbInBase::resetCounters()
{
  _batchCount  = 0;
  _eventCount  = 0;
  _missing     = 0;
  _bypassCount = 0;

  _noProgCount = 0;
  _prvNPCnt    = 0;

  return 0;
}

void EbCtrbInBase::shutdown()
{
  // If connect() ran but the system didn't get into the Connected state,
  // there won't be a Disconnect transition, so disconnect() here
  disconnect();                         // Does no harm if already done

  _transport.shutdown();
}

void EbCtrbInBase::disconnect()
{
  // If configure() ran but the system didn't get into the Configured state,
  // there won't be an Unconfigure transition, so unconfigure() here
  unconfigure();                        // Does no harm if already done

  for (auto link : _links)  _transport.disconnect(link);
  _links.clear();
}

void EbCtrbInBase::unconfigure()
{
}

int EbCtrbInBase::startConnection(std::string& port)
{
  int rc = _transport.listen(_prms.ifAddr, port, MAX_TEBS);
  if (rc)
  {
    logging::error("%s:\n  Failed to initialize %s EbLfServer on %s:%s",
                   __PRETTY_FUNCTION__, "TEB", _prms.ifAddr.c_str(), port.c_str());
    return rc;
  }

  return 0;
}

int EbCtrbInBase::_setupMetrics(const std::shared_ptr<MetricExporter> exporter)
{
  std::map<std::string, std::string> labels{{"instrument", _prms.instrument},
                                            {"partition", std::to_string(_prms.partition)},
                                            {"detname", _prms.detName},
                                            {"detseg", std::to_string(_prms.detSegment)},
                                            {"alias", _prms.alias}};
  exporter->add("TCtbI_RxPdg",  labels, MetricType::Gauge,   [&](){ return _transport.pending(); });
  exporter->add("TCtbI_BatCt",  labels, MetricType::Counter, [&](){ return _batchCount;          });
  exporter->add("TCtbI_EvtCt",  labels, MetricType::Counter, [&](){ return _eventCount;          });
  exporter->add("TCtbI_MisCt",  labels, MetricType::Counter, [&](){ return _missing;             });
  exporter->add("TCtbI_DefSz",  labels, MetricType::Counter, [&](){ return _deferred.size();     });
  exporter->add("TCtbI_BypCt",  labels, MetricType::Counter, [&](){ return _bypassCount;         });
  exporter->add("TCtbI_NPrgCt", labels, MetricType::Counter, [&](){ return _noProgCount;         });

  return 0;
}

int EbCtrbInBase::connect(const std::shared_ptr<MetricExporter> exporter)
{
  if (exporter)
  {
    int rc = _setupMetrics(exporter);
    if (rc)  return rc;
  }

  unsigned numEbs = std::bitset<64>(_prms.builders).count();

  _links.resize(numEbs);

  int rc = linksConnect(_transport, _links, _prms.id, "TEB");
  if (rc)  return rc;

  return 0;
}

int EbCtrbInBase::configure(unsigned numTebBuffers)
{
  // To give maximal chance of inspection with a debugger of a previous run's
  // information, clear it in configure() rather than in unconfigure()
  _inputs = nullptr;
  _deferred.clear();

  int rc = _linksConfigure(_links, numTebBuffers, "TEB");
  if (rc)  return rc;

  return 0;
}

int EbCtrbInBase::_linksConfigure(std::vector<EbLfSvrLink*>& links,
                                  unsigned                   numTebBuffers,
                                  const char*                peer)
{
  size_t size = 0;

  // Since each EB handles a specific batch, one region can be shared by all
  for (auto link : links)
  {
    auto   t0(std::chrono::steady_clock::now());
    int    rc;
    size_t regSize;
    if ( (rc = link->prepare(&regSize, peer)) )
    {
      logging::error("%s:\n  Failed to prepare link with %s ID %d",
                     __PRETTY_FUNCTION__, peer, link->id());
      return rc;
    }

    unsigned rmtId = link->id();
    if (!size)
    {
      // Reallocate the region if the required size has changed.
      // The Results region size must match that on the TEB since it may produce
      // results batches that contain entries not meant for this particular
      // contributor (e.g., due to its being in a slower RoG) and these will
      // take up space not taken into account by the MemPool::nbuffers() value.
      if (regSize != _regSize)
      {
        if (_region)  free(_region);

        _region = allocRegion(regSize);
        if (!_region)
        {
          logging::error("%s:\n  "
                         "No memory found for Result MR for %s ID %d of size %zd",
                         __PRETTY_FUNCTION__, peer, rmtId, regSize);
          return ENOMEM;
        }
        _regSize = regSize;

        logging::info("Allocated %.1f GB region for %u result buffers of %zu B for inbound link with %3s ID %d",
                      double(regSize)/1e9, numTebBuffers, regSize/numTebBuffers, peer, rmtId);
      }
      _numBuffers    = numTebBuffers;
      _maxResultSize = regSize / numTebBuffers;
      size           = regSize;
    }
    else if (regSize != size)
    {
      logging::error("%s:\n  Results MR size (%zd) cannot vary between %ss "
                     "(%zd from Id %u)", __PRETTY_FUNCTION__, size, peer, regSize, rmtId);
      return -1;
    }

    if ( (rc = link->setupMr(_region, regSize, peer)) )
    {
      logging::error("%s:\n  Failed to set up Result MR for %s ID %d, "
                     "%p:%p, size %zd", __PRETTY_FUNCTION__, peer, rmtId,
                     _region, static_cast<char*>(_region) + regSize, regSize);
      return rc;
    }

    auto t1 = std::chrono::steady_clock::now();
    auto dT = std::chrono::duration_cast<ms_t>(t1 - t0).count();
    auto rs = _regSize;
    auto rb = _region;
    auto re = (char*)rb + rs;
    logging::info("Inbound  link with %3s ID %2d, %10p : %10p (%08zx), configured in %4lu ms",
                  peer, rmtId, rb, re, rs, dT);
  }

  return 0;
}

void EbCtrbInBase::receiver(TebContributor& ctrb, std::atomic<bool>& running)
{
  int rc = pinThread(pthread_self(), _prms.core[1]);
  if (rc && _prms.verbose)
  {
    logging::error("%s:\n  Error pinning thread to core %d:\n  %m",
                   __PRETTY_FUNCTION__, _prms.core[1]);
  }

<<<<<<< HEAD
  logging::info("TEB Receiver thread is starting with process ID %lu", syscall(SYS_gettid));
=======
  logging::info("EB Receiver thread is starting with process ID %lu", syscall(SYS_gettid));
  if (prctl(PR_SET_NAME, "drp/TEBreceiver", 0, 0, 0) == -1) {
      perror("prctl");
  }
>>>>>>> 87e45842

  int rcPrv = 0;
  while (true)
  {
    rc = _process(ctrb);
    if (!running.load(std::memory_order_relaxed))
      break;                            // Don't report errors when exiting
    if (rc < 0)
    {
      if (rc == -FI_ENOTCONN)
      {
        logging::critical("TEB Receiver thread lost connection with a TEB");
        throw "TEB Receiver thread lost connection with a TEB";
      }
      if (rc == rcPrv)
      {
        logging::critical("TEB Receiver thread aborting on repeating fatal error: %d", rc);
        throw "Repeating fatal error";
      }
    }
    rcPrv = rc;
  }

  logging::info("TEB Receiver thread finished");
}

int EbCtrbInBase::_process(TebContributor& ctrb)
{
  int rc;

  // Pend for a Results batch (a set of EbDgrams) and process it.
  uint64_t  data;
  const int msTmo = 100;
  if ( (rc = _transport.pend(&data, msTmo)) < 0)
  {
    if (rc == -FI_EAGAIN)
    {
      _matchUp(ctrb, nullptr);         // Try to sweep out any deferred Results
      rc = 0;
    }
    else if (rc != -FI_ENOTCONN)
      logging::error("%s:\n  pend() error %d (%s)",
                     __PRETTY_FUNCTION__, rc, fi_strerror(-rc));
    return rc;
  }

  unsigned flg = ImmData::flg(data);
  unsigned src = ImmData::src(data);
  unsigned idx = ImmData::idx(data);
  auto     lnk = _links[src];
  auto     ofs = idx * _maxResultSize;
  auto     bdg = static_cast<const ResultDgram*>(lnk->lclAdx(ofs)); // (char*)_region + ofs;

  // bdg is first dgram in batch; set end to end of region if idg is within 1 batch size of it
  const void* end = idx < _numBuffers - _prms.maxEntries ? (char*)bdg + _prms.maxEntries * _maxResultSize
                                                         : (char*)_region + _regSize;

  auto print = false;
  if (src != bdg->xtc.src.value())
  {
    logging::error("%s:\n  Link src (%d) != dgram src (%d)", __PRETTY_FUNCTION__, src, bdg->xtc.src.value());
    print = true;
  }
  if (flg != ImmData::NoResponse_Buffer)
  {
    logging::error("%s:\n  Wrong flags %u in immediate data: "
                   "dgram %p, idx %8u, pid %014lx, svc %u, env %08x, src %2u, imm %08x",
                   __PRETTY_FUNCTION__, flg,
                   bdg, idx, bdg->pulseId(), bdg->service(), bdg->env, src, data);
    print = true;
  }
  if (idx > _numBuffers)
  {
    logging::error("%s:\n  Buffer index is out of range 0:%u: %u\n", __PRETTY_FUNCTION__, _numBuffers, idx);
    print = true;
  }
  if ((bdg < _region) || (end > ((char*)_region + _regSize)))
  {
    logging::error("%s:\n  Dgram %p:%p falls outside of region %p:%p\n",
                   __PRETTY_FUNCTION__, bdg, end, _region, (char*)_region + _regSize);
    print = true;
  }

  if (UNLIKELY(print || (_prms.verbose >= VL_BATCH)))
  {
    auto     pid     = bdg->pulseId();
    unsigned ctl     = bdg->control();
    unsigned env     = bdg->env;
    auto&    pending = ctrb.pending();
    fprintf(stderr, "CtrbIn  rcvd        %6lu result  [%8u] @ "
            "%16p, ctl %02x, pid %014lx, env %08x,            src %2u, empty %c, cnt %u, data %08lx\n",
            _batchCount, idx, bdg, ctl, pid, env, src, pending.is_empty() ? 'Y' : 'N',
            pending.guess_size(), data);
  }

  _matchUp(ctrb, bdg);

  ++_batchCount;

  return 0;
}

void EbCtrbInBase::_matchUp(TebContributor&    ctrb,
                            const ResultDgram* results)
{
  auto& pending = ctrb.pending();
  auto  inputs  = _inputs;                // Pick up where we left off

  if (results)
  {
    unsigned rIdx = ((char*)results - (char*)_region) / _maxResultSize;
    *_tb++ = {1, results, rIdx, results->pulseId(), results->xtc.src.value()};
    if (_tb == _tbEnd)  _tb = _tbStart;
  }
  if (results)  _defer(results);          // Defer Results batch

  while (true)
  {
    if (!inputs && !pending.peek(inputs)) // If there are no left-over Inputs, and
      break;                              // no new Inputs batch, nothing to do

    if (UNLIKELY(!(inputs->readoutGroups() & (1 << _prms.partition))))
    {                                     // Common RoG didn't trigger
      _deliverBypass(ctrb, inputs);       // Handle bypass event
      continue;
    }

    if (_deferred.empty())  break;        // If no Results batch, nothing to do
    results = _deferred.front();          // Get Results batch

    const auto res = results;
    const auto inp = inputs;
    _deliver(ctrb, results, inputs);      // Handle Results batch
    if (!inputs)                          // If Inputs batch was consummed
    {
      const EbDgram* ins;
      pending.try_pop(ins);               // Take Inputs batch off the list
    }
    _deferred.pop_front();                // Dequeue the deferred Results batch
    if (results)                          // If not all deferred Results were consummed
    {
      unsigned rIdx = ((char*)results - (char*)_region) / _maxResultSize;
      *_tb++ = {2, results, rIdx, results->pulseId(), results->xtc.src.value()};
      if (_tb == _tbEnd)  _tb = _tbStart;
      _defer(results);                    //   defer the remainder
    }

    // No progress can legitimately happen with multiple TEBs presenting events
    // out of order.  These will be deferred so that when the expected Result
    // arrives (according to the Input), it will be handled in the proper order
    if ((results == res) && (inputs == inp))
    {
      //if (_noProgCount - _prvNPCnt < 5)
      //{
      //  unsigned rIdx = (reinterpret_cast<const char*>(res) -
      //                   static_cast<const char*>(_region)) / _maxResultSize;
      //  unsigned iIdx = ctrb.index(inp);
      //  printf("*** No progress %ld: res %u %014lx %s, inp %u %014lx %s\n",
      //         _noProgCount - _prvNPCnt,
      //         rIdx, res->pulseId(), TransitionId::name(res->service()),
      //         iIdx, inp->pulseId(), TransitionId::name(inp->service()));
      //  _dump(ctrb, results, inputs);
      //  printf("deferred:\n");
      //  for (const auto& batch : _deferred)
      //  {
      //    unsigned index = (reinterpret_cast<const char*>(batch) -
      //                      static_cast<const char*>(_region)) / _maxResultSize;
      //    printf("  %014lx %s:\n", batch->pulseId(), TransitionId::name(batch->service()));
      //    dumpBatch(ctrb, batch, _maxResultSize, index);
      //  }
      //}
      ++_noProgCount;
      break;                              // Exit loop on no progress
    }
    _prvNPCnt = _noProgCount;
  }                                       // Loop for a newer Inputs batch
  _inputs = inputs;                       // Save any remaining Inputs for next time
}

void EbCtrbInBase::_defer(const ResultDgram* results)
{

  for (auto it = _deferred.begin(); it != _deferred.end(); ++it)
  {
    const auto& batch = *it;
    if (results->pulseId() == batch->pulseId())
    {
      logging::critical("%s:\n  Deferred already contains Results %014lx, %s, src %u vs %u",
                        __PRETTY_FUNCTION__, results->pulseId(), TransitionId::name(results->service()),
                        results->xtc.src.value(), batch->xtc.src.value());
      unsigned rIdx = ((char*)results - (char*)_region) / _maxResultSize;
      fprintf(stderr, "*** results %p, idx %u\n", results, rIdx);
      _tbDump();
      abort();
    }
    if (results->pulseId() < batch->pulseId())
    {
      _deferred.insert(it, results);    // This inserts before
      return;
    }
  }
  _deferred.push_back(results);
}

void EbCtrbInBase::_deliverBypass(TebContributor& ctrb,
                                  const EbDgram*& inputs)
{
  auto pid = inputs->pulseId();
  ResultDgram result(*inputs, 0);       // Bypass events are not monitorable (no buffer # received via TEB)
  result.persist(true);                 // Always record bypass events
  result.setEOL();
  const ResultDgram* results = &result;

  _deliver(ctrb, results, inputs);
  assert(!results && !inputs);

  ++_bypassCount;
  ++_eventCount;

  const EbDgram* ins;
  ctrb.pending().try_pop(ins);          // Take Inputs batch off the list
  assert (ins->pulseId() == pid);
}

void EbCtrbInBase::_deliver(TebContributor&     ctrb,
                            const ResultDgram*& results,
                            const EbDgram*&     inputs)
{
  auto       result  = results;
  auto       input   = inputs;
  const auto rSize   = _maxResultSize;
  const auto iSize   = _prms.maxInputSize;
  auto       rPid    = result->pulseId();
  auto       iPid    = input->pulseId();
  unsigned   idx     = ctrb.index(inputs);
  unsigned   missing = _missing;

  // This code expects to handle events in pulse ID order
  while (rPid <= iPid)
  {
    uint64_t rPidPrv = 0;
    if (UNLIKELY(!(rPid > rPidPrv)))
    {
      logging::critical("%s:\n  rPid %014lx <= rPidPrv %014lx",
                        __PRETTY_FUNCTION__, rPid, rPidPrv);
      unsigned rIdx = ((char*)result - (char*)_region) / _maxResultSize;
      unsigned iIdx = ctrb.index(input);
      fprintf(stderr, "*** results %p, result %p, rIdx %u, rpid %014lx, inputs %p, input %p, iIdx %u, iPid %014lx\n",
              results, result, rIdx, result->pulseId(), inputs, input, iIdx, input->pulseId());
      _dump(ctrb, results, inputs);
      _tbDump();
      throw "Result pulse ID didn't advance";
    }
    rPidPrv = rPid;

    // Ignore Results for which there is no Input
    // This can happen due to this DRP being in a different readout group than
    // the one for which the result is for, or somehow having missed a
    // contribution that was subsequently fixed up by the TEB.  In both cases
    // there is validly no Input corresponding to the Result.

    if (UNLIKELY(_prms.verbose >= VL_EVENT))
    {
      auto env    = result->env;
      auto src    = result->xtc.src.value();
      auto ctl    = result->control();
      auto svc    = TransitionId::name(result->service());
      auto extent = sizeof(*result) + result->xtc.sizeofPayload();
      fprintf(stderr, "CtrbIn  found  %15s  [%8u]    @ "
              "%16p, ctl %02x, pid %014lx, env %08x, sz %6zd, TEB %2u, dlvr %c [%014lx], res %08x, %08x\n",
              svc, idx, result, ctl, rPid, env, extent, src, rPid == iPid ? 'Y' : 'N', iPid, result->data(), result->monBufNo());
    }

    if (rPid == iPid)
    {
      static uint64_t iPidPrv = 0;
      if (UNLIKELY(!(iPid > iPidPrv)))
      {
        logging::critical("%s:\n  iPid %014lx <= iPidPrv %014lx",
                          __PRETTY_FUNCTION__, iPid, iPidPrv);
        unsigned rIdx = ((char*)result - (char*)_region) / _maxResultSize;
        unsigned iIdx = ctrb.index(input);
        fprintf(stderr, "*** results %p, result %p, rIdx %u, rpid %014lx, inputs %p, input %p, iIdx %u, iPid %014lx\n",
                results, result, rIdx, result->pulseId(), inputs, input, iIdx, input->pulseId());
        _dump(ctrb, results, inputs);
        _tbDump();
        throw "Input pulse ID didn't advance";
      }
      iPidPrv = iPid;

      process(*result, idx++);

      ++_eventCount;

      if (input->isEOL())
      {
        inputs  = nullptr;
        results = result->isEOL() ? nullptr : reinterpret_cast<const ResultDgram*>(reinterpret_cast<const char*>(result) + rSize);
        return;
      }

      input = reinterpret_cast<const EbDgram*>(reinterpret_cast<const char*>(input) + iSize);

      iPid = input->pulseId();
    }
    else
    {
      assert (rPid < iPid);        // rPid > iPid would have caused loop to end

      if (result->readoutGroups() & _prms.readoutGroup) // Is a match expected?
      {
        if (!(result->readoutGroups() & _prms.contractor)) // Are we Receiver-only?
        {
          // In this case, the Result could have appeared before the Input was
          // prepared, so the Result should be deferred and timed out
          // For now, continue on
          // ToDo: Implement timing/sweeping out missing Input

          ++_missing;

          logging::error("%s:\n  No Input found for Result %014lx",
                         __PRETTY_FUNCTION__, rPid);
          _dump(ctrb, results, inputs);
        }
        // else Result was fixed up and Input is missing, so discard Result
      }
      // else no match is expected, so discard Result
    }

    if (result->isEOL())
    {
      inputs  = input;
      results = nullptr;
      return;
    }

    result = reinterpret_cast<const ResultDgram*>(reinterpret_cast<const char*>(result) + rSize);

    rPid = result->pulseId();
  }

  // No Result for Input is allowed to happen when it is too new for the Input,
  // as can happen when multiple TEBs present Results out of order
  //logging::error("%s:\n  No Result found for Input %014lx",
  //               __PRETTY_FUNCTION__, iPid);
  if (_missing != missing)
  {
    logging::error("%s:\n  No Inputs found for %d Results",
                   __PRETTY_FUNCTION__, _missing - missing);
    _dump(ctrb, results, inputs);
  }

  inputs  = input;
  results = result;
}

void EbCtrbInBase::_dump(TebContributor&    ctrb,
                         const ResultDgram* results,
                         const EbDgram*     inputs) const
{
  if (results)
  {
    unsigned index = (reinterpret_cast<const char*>(results) -
                      static_cast<const char*>(_region)) / _maxResultSize;
    fprintf(stderr, "Results:\n");
    dumpBatch(ctrb, results, _maxResultSize, index);
  }

  if (inputs)
  {
    fprintf(stderr, "Inputs:\n");
    dumpBatch(ctrb, inputs, _prms.maxInputSize, ctrb.index(inputs));
  }
}<|MERGE_RESOLUTION|>--- conflicted
+++ resolved
@@ -291,14 +291,10 @@
                    __PRETTY_FUNCTION__, _prms.core[1]);
   }
 
-<<<<<<< HEAD
   logging::info("TEB Receiver thread is starting with process ID %lu", syscall(SYS_gettid));
-=======
-  logging::info("EB Receiver thread is starting with process ID %lu", syscall(SYS_gettid));
   if (prctl(PR_SET_NAME, "drp/TEBreceiver", 0, 0, 0) == -1) {
       perror("prctl");
   }
->>>>>>> 87e45842
 
   int rcPrv = 0;
   while (true)
