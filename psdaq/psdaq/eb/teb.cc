#include "EbAppBase.hh"

#include "BatchManager.hh"
#include "EbEvent.hh"

#include "EbLfClient.hh"
#include "EbLfServer.hh"

#include "utilities.hh"

#include "psdaq/trigger/Trigger.hh"
#include "psdaq/trigger/utilities.hh"
#include "psdaq/service/kwargs.hh"
#include "psdaq/service/MetricExporter.hh"
#include "psdaq/service/Collection.hh"
#include "psdaq/service/Dl.hh"
#include "psdaq/service/Fifo.hh"
#include "psalg/utils/SysLog.hh"
#include "xtcdata/xtc/Dgram.hh"

#ifdef NDEBUG
#undef NDEBUG
#endif

#include <stdio.h>
#include <unistd.h>                     // For getopt(), gethostname()
#include <cstring>
#include <climits>                      // For HOST_NAME_MAX
#include <csignal>
#include <bitset>
#include <atomic>
#include <vector>
#include <cassert>
#include <iostream>
#include <sstream>
#include <exception>
#include <algorithm>                    // For std::fill()
#include <chrono>
#include <Python.h>

#include "rapidjson/document.h"

#define UNLIKELY(expr)  __builtin_expect(!!(expr), 0)
#define LIKELY(expr)    __builtin_expect(!!(expr), 1)

#ifndef POSIX_TIME_AT_EPICS_EPOCH
#define POSIX_TIME_AT_EPICS_EPOCH 631152000u
#endif

using namespace rapidjson;
using namespace XtcData;
using namespace Pds;
using namespace Pds::Trg;

using json     = nlohmann::json;
using logging  = psalg::SysLog;
using string_t = std::string;
using ms_t     = std::chrono::milliseconds;
using us_t     = std::chrono::microseconds;

static const int CORE_0 = -1;           // devXXX: 18, devXX:  7, accXX:  9
static const int CORE_1 = -1;           // devXXX: 19, devXX: 19, accXX: 21

static struct sigaction      lIntAction;
static volatile sig_atomic_t lRunning = 1;

void sigHandler( int signal )
{
  static unsigned callCount(0);

  if (callCount == 0)
  {
    logging::info("Shutting down");

    lRunning = 0;
  }

  if (callCount++)
  {
    logging::critical("Aborting on 2nd ^C");

    sigaction(signal, &lIntAction, NULL);
    raise(signal);
  }
}


namespace Pds {
  namespace Eb {

    using MetricExporter_t = std::shared_ptr<MetricExporter>;

    struct Batch
    {
      Batch(const EbDgram* dgram, uint64_t dsts_, unsigned idx_) :
        start(dgram), end(dgram), dsts(dsts_), idx(idx_) {};
      const EbDgram* start;
      const EbDgram* end;
      uint64_t       dsts;
      unsigned       idx;
    };

    class Teb : public EbAppBase
    {
    public:
      Teb(const EbParams& prms, const MetricExporter_t& exporter);
    public:
      int      resetCounters();
      int      startConnection(std::string& tebPort, std::string& mrqPort);
      int      connect();
      int      configure(Trigger* object, unsigned prescale);
      void     unconfigure();
      void     disconnect();
      void     shutdown();
      void     run();
    public:                         // For EventBuilder
      virtual
      void     flush() override;
      virtual
      void     process(EbEvent* event) override;
    private:
      void     _queueMrqBuffers();
      void     _monitor(ResultDgram* rdg);
      void     _tryPost(const EbDgram* dg, uint64_t dsts, unsigned idx);
      void     _post(const Batch& batch);
      uint64_t _receivers(unsigned rogs) const;
    private:
      std::vector<EbLfCltLink*>    _l3Links;
      EbLfServer                   _mrqTransport;
      std::vector<EbLfSvrLink*>    _mrqLinks;
      BatchManager                 _batMan;
      Batch                        _batch;
      std::vector<Fifo<unsigned> > _monBufLists;
    private:
      //uint64_t                     _trimmed;
      Trigger*                     _trigger;
      unsigned                     _prescale;
      unsigned                     _iMeb;
      unsigned                     _rogReserved[MAX_MRQS];
      uint64_t                     _lastMonPid;
      uint64_t                     _monThrottle;
    private:
      unsigned                     _wrtCounter;
      uint64_t                     _pidPrv;
    private:
      uint64_t                     _eventCount;
      uint64_t                     _trCount;
      uint64_t                     _splitCount;
      uint64_t                     _batchCount;
      uint64_t                     _writeCount;
      uint64_t                     _monitorCount;
      uint64_t                     _nMonCount;
      uint64_t                     _mebCount[MAX_MEBS];
      uint64_t                     _prescaleCount;
      int64_t                      _latency;
      int64_t                      _trgTime;
    private:
      const EbParams&              _prms;
      EbLfClient                   _l3Transport;
      const MetricExporter_t&      _exporter;
    };
  };
};


using namespace Pds::Eb;

// struct Tbuf
// {
//   uint64_t       count;
//   unsigned       idx;
//   const EbDgram* start;
//   uint64_t       pulseId;
//   unsigned       offset;
//   size_t         extent;
//   uint64_t       dsts;
// } _tbuf[64];
// Tbuf* const _tbStart = &_tbuf[0];
// Tbuf* const _tbEnd   = &_tbuf[64];
// Tbuf*       _tb      = _tbStart;
//
// static void _tbDump()
// {
//   auto tb = _tb;
//
//   printf("*** Trace buffer:\n");
//   for (unsigned i = 0; i < 64; ++i)
//   {
//     if (tb->start)
//       printf("*** %2ld, %4lu, %p, %4u, %014lx, os %08x, ext %zu, dsts %04lx\n",
//              tb - _tbStart, tb->count, tb->start, tb->idx, tb->pulseId, tb->offset, tb->extent, tb->dsts);
//     if (++tb == _tbEnd)  tb = _tbStart;
//   }
// }

Teb::Teb(const EbParams&         prms,
         const MetricExporter_t& exporter) :
  EbAppBase     (prms, exporter, "TEB", EB_TMO_MS),
  _mrqTransport (prms.verbose, prms.kwargs),
  _batch        {nullptr, 0, 0},
  //_trimmed      (0),
  _trigger      (nullptr),
  _iMeb         (0),
  _rogReserved  {0, 0, 0, 0},
  _lastMonPid   (0),
  _monThrottle  (0),
  _pidPrv       (0),
  _eventCount   (0),
  _trCount      (0),
  _splitCount   (0),
  _batchCount   (0),
  _writeCount   (0),
  _monitorCount (0),
  _nMonCount    (0),
  _mebCount     {0, 0, 0, 0},
  _prescaleCount(0),
  _latency      (0),
  _trgTime      (0),
  _prms         (prms),
  _l3Transport  (prms.verbose, prms.kwargs),
  _exporter     (exporter)
{
  if (_prms.kwargs.find("mon_throttle") != _prms.kwargs.end())
    _monThrottle = std::stoul(const_cast<EbParams&>(_prms).kwargs["mon_throttle"]);

  std::map<std::string, std::string> labels{{"instrument", prms.instrument},
                                            {"partition", std::to_string(prms.partition)},
                                            {"detname", prms.alias},
                                            {"alias", prms.alias}};
  exporter->add("TEB_EvtCt",  labels, MetricType::Counter, [&](){ return _eventCount;            });
  exporter->add("TEB_TrCt",   labels, MetricType::Counter, [&](){ return _trCount;               });
  exporter->add("TEB_SpltCt", labels, MetricType::Counter, [&](){ return _splitCount;            });
  exporter->add("TEB_BatCt",  labels, MetricType::Counter, [&](){ return _batchCount;            }); // Outbound
  exporter->add("TEB_TxPdg",  labels, MetricType::Gauge,   [&](){ return _l3Transport.posting(); });
  exporter->add("TEB_WrtCt",  labels, MetricType::Counter, [&](){ return _writeCount;            });
  exporter->add("TEB_MonCt",  labels, MetricType::Counter, [&](){ return _monitorCount;          });
  exporter->add("TEB_nMonCt", labels, MetricType::Counter, [&](){ return _nMonCount;             });
  exporter->add("TEB_MebCt0", labels, MetricType::Counter, [&](){ return _mebCount[0];           });
  exporter->add("TEB_MebCt1", labels, MetricType::Counter, [&](){ return _mebCount[1];           });
  exporter->add("TEB_MebCt2", labels, MetricType::Counter, [&](){ return _mebCount[2];           });
  exporter->add("TEB_MebCt3", labels, MetricType::Counter, [&](){ return _mebCount[3];           });
  exporter->add("TEB_PsclCt", labels, MetricType::Counter, [&](){ return _prescaleCount;         });
  exporter->add("TEB_EvtLat", labels, MetricType::Gauge,   [&](){ return _latency;               });
  exporter->add("TEB_trg_dt", labels, MetricType::Gauge,   [&](){ return _trgTime;               });
}

int Teb::resetCounters()
{
  EbAppBase::resetCounters();

  //_trimmed       = 0;
  _eventCount    = 0;
  _trCount       = 0;
  _splitCount    = 0;
  _batchCount    = 0;
  _writeCount    = 0;
  //_monitorCount  = 0;  // Cleared in Configure to stay in sync with MEB
  _prescaleCount = 0;
  _latency       = 0;
  _trgTime       = 0;

  return 0;
}

void Teb::shutdown()
{
  _mrqTransport.shutdown();

  EbAppBase::shutdown();
}

void Teb::disconnect()
{
  for (auto link : _mrqLinks)  _mrqTransport.disconnect(link);
  _mrqLinks.clear();

  for (auto link : _l3Links)  _l3Transport.disconnect(link);
  _l3Links.clear();

  EbAppBase::disconnect();

  _monBufLists.clear();
}

void Teb::unconfigure()
{
  if (!_l3Links.empty())              // Avoid dumping again if already done
    _batMan.dump();
  _batMan.shutdown();

  EbAppBase::unconfigure();
}

int Teb::startConnection(std::string& tebPort,
                         std::string& mrqPort)
{
  int rc;

  rc = _mrqTransport.listen(_prms.ifAddr, mrqPort, MAX_MRQS);
  if (rc)
  {
    logging::error("%s:\n  Failed to initialize %s EbLfServer on %s:%s",
                   __PRETTY_FUNCTION__, "MRQ", _prms.ifAddr.c_str(), mrqPort.c_str());
    return rc;
  }

  rc = EbAppBase::startConnection(_prms.ifAddr, tebPort, MAX_DRPS);
  if (rc)  return rc;

  return 0;
}

int Teb::connect()
{
  int rc;

  _l3Links .resize(_prms.addrs.size());
  _mrqLinks.resize(_prms.numMrqs);

  for (unsigned i = 0; i < _prms.numMrqs; ++i)
    _monBufLists.emplace_back(_prms.numMebEvBufs[i]);

  std::map<std::string, std::string> labels{{"instrument", _prms.instrument},
                                            {"partition", std::to_string(_prms.partition)},
                                            {"detname", _prms.alias},
                                            {"alias", _prms.alias}};
  for (unsigned i = 0; i < _monBufLists.size(); ++i)
    _exporter->add("TEB_MBufCt" + std::to_string(i), labels, MetricType::Gauge, [&, i](){ return _monBufLists[i].count(); });

  rc = linksConnect(_mrqTransport, _mrqLinks, _prms.id, "MRQ");
  if (rc)  return rc;

  rc = EbAppBase::connect(TEB_TR_BUFFERS);
  if (rc)  return rc;

  rc = linksConnect(_l3Transport, _l3Links, _prms.addrs, _prms.ports, _prms.id, "DRP");
  if (rc)  return rc;

  return 0;
}

int Teb::configure(Trigger* trigger,
                   unsigned prescale)
{
  _monitorCount = 0; // Cleared here to stay in sync with MEB
  _nMonCount    = 0;
  for (unsigned i = 0; i < MAX_MEBS; ++ i)
    _mebCount[i] = 0;

  _trigger    = trigger;                // The trigger object
  _prescale   = prescale - 1;           // Be zero based
  _wrtCounter = _prescale;              // Reset prescale counter

  // MRQ links need no configuration

  int rc = EbAppBase::configure();
  if (rc)  return rc;

  // maxResultSize becomes known during Configure
  auto maxResultSize = _trigger->size();
  auto maxEntries    = _prms.maxEntries;
  auto numBatches    = _prms.maxBuffers / maxEntries;
  if (numBatches * maxEntries != _prms.maxBuffers)
  {
    logging::critical("%s:\n  maxEntries (%u) must divide evenly into maxBuffers (%u)",
                      maxEntries, _prms.maxBuffers);
    abort();
  }
  _batMan.initialize(maxResultSize, maxEntries, numBatches); // TEB always batches

  // This is the local Results batch region from which we'll post batches back to the DRPs
  void*  region  = _batMan.batchRegion();
  size_t regSize = _batMan.batchRegionSize();

  rc = linksConfigure(_l3Links, region, regSize, "DRP");
  if (rc)  return rc;

  // Code added here involving the links must be coordinated with the other side

  // Each rogReserved entry holds the number of buffers to be reserved for
  // events that include contributions from (a) "slow" readout group(s) in order
  // to increase the chances that a buffer is available when such an event comes
  // along.  If rogReserved is >= the number of MEB buffers in circulation, the
  // MEB will receive only events having a slow RoG contribution.  Similarly, to
  // avoid giving emphasis to any slow RoG, set rogReserved to 0.  To prevent
  // one slow RoG from starving another, rogReserved is a sum over all RoGs of
  // the requirement for each RoG.
  for (unsigned iMeb = 0; iMeb < _prms.numMrqs; ++iMeb)
  {
    _rogReserved[iMeb] = 0;

    unsigned rogs = _prms.rogs & ~(1 << _prms.partition); // Skip the common RoG
    while (rogs)
    {
      unsigned rog = __builtin_ffs(rogs) - 1;
      rogs &= ~(1 << rog);
      _rogReserved[iMeb] += _trigger->rogReserve(rog, iMeb, _prms.numMebEvBufs[iMeb]);
    }
  }

  rc = _trigger->initialize(bufferSizes(), maxResultSize);
  if (rc)
  {
    logging::error("%s:\n  Failed to initialize trigger", __PRETTY_FUNCTION__);
    return rc;
  }

  return 0;
}

void Teb::_queueMrqBuffers()
{
  uint64_t immData;
  while (_mrqTransport.poll(&immData) > 0)
  {
    _monBufLists[ImmData::src(immData)].push(unsigned(immData));
  }
}

void Teb::run()
{
  logging::info("TEB thread started");

  int rc = pinThread(pthread_self(), _prms.core[0]);
  if (rc && _prms.verbose)
  {
    logging::error("%s:\n  Error pinning thread to core %d:\n  %m",
                   __PRETTY_FUNCTION__, _prms.core[0]);
  }

  _batch.start = nullptr;
  _batch.end   = nullptr;
  _batch.dsts  = 0;
  _batch.idx   = 0;

  for (auto& monBufList : _monBufLists)
    monBufList.clear();

  resetCounters();

  int rcPrv = 0;
  while (lRunning)
  {
    rc = EbAppBase::process();
    if (rc < 0)
    {
      if (rc == -FI_EAGAIN)
      {
        if (_trCount > 1)  _queueMrqBuffers(); // Avoid polling too early

        rc = 0;
      }
      else if (rc == -FI_ENOTCONN)
      {
        logging::critical("TEB thread lost connection with a DRP");
        throw "Receiver thread lost connection with a DRP";
      }
      else if (rc == rcPrv)
      {
        logging::critical("TEB thread aborting on repeating fatal error");
        throw "Repeating fatal error";
      }
    }
    rcPrv = rc;
  }

  uint64_t immData;
  while (_mrqTransport.poll(&immData) > 0);

  //_tbDump();

  logging::info("TEB thread finished");
}

void Teb::_monitor(ResultDgram* rdg)
{
  if (rdg->pulseId() - _lastMonPid > _monThrottle)
  {
    _lastMonPid = rdg->pulseId();

    const auto numMebs{_monBufLists.size()};
    const auto allMebs{(1u << numMebs) - 1};
    auto       dsts{rdg->monitor() & allMebs};
    const bool roundRobin{dsts == allMebs};
    while (dsts)
    {
      unsigned iMeb;
      if (roundRobin)
      {
        iMeb = _iMeb;
        _iMeb = (iMeb + 1) % numMebs;
      }
      else
        iMeb = __builtin_ffs(dsts) - 1;

      dsts &= ~(1 << iMeb);

      if (_monBufLists[iMeb].count() > _rogReserved[iMeb])
      {
        unsigned buffer;
        _monBufLists[iMeb].pop(buffer);

        rdg->monBufNo(buffer);

        ++_monitorCount;
        ++_mebCount[iMeb];

        return;
      }
    }
  }

  ++_nMonCount;                         // Count requests not monitored

  rdg->monitor(0);                      // Override monitor flags
}

void Teb::process(EbEvent* event)
{
  // Accumulate output datagrams (result) from the event builder into a batch
  // datagram.  When the batch completes, post it to the contributors.

  if (UNLIKELY(_prms.verbose >= VL_DETAILED))
  {
    printf("Teb::process event dump:\n");
    event->dump(_trCount + _eventCount);
  }

  const EbDgram* dgram = event->creator();
  if (!(dgram->readoutGroups() & (1 << _prms.partition)))
  {
    // The common readout group keeps events and batches in pulse ID order
    logging::error("%s:\n  Event %014lx, env %08x is missing the common readout group %u",
                   __PRETTY_FUNCTION__, dgram->pulseId(), dgram->env, _prms.partition);
    // Revisit: Should this be fatal?
  }

  unsigned imm = event->immData();
  uint64_t pid = dgram->pulseId();
  if (UNLIKELY(!(pid > _pidPrv)))
  {
    event->damage(Damage::OutOfOrder);

    logging::critical("%s:\n  Pulse ID did not advance: %014lx <= %014lx, rem %016lx, imm %08x, svc %u, ts %u.%09u",
                      __PRETTY_FUNCTION__, pid, _pidPrv, event->remaining(), imm, dgram->service(), dgram->time.seconds(), dgram->time.nanoseconds());

    if (event->remaining())             // I.e., this event was fixed up
    {
      // This can happen only for a split event (I think), which was fixed up and
      // posted earlier, so return to dismiss this counterpart and not post it
      // However, we can't know whether this is a split event or a fixed-up out-of-order event
      ++_splitCount;
      logging::critical("%s:\n  Split event, if pid %014lx was fixed up multiple times",
                        __PRETTY_FUNCTION__, pid);
      // return, if we could know this PID had been fixed up before
    }
    abort();                            // Can't recover from non-split events
  }
  _pidPrv = pid;

  if (dgram->isEvent())  ++_eventCount;
  else                   ++_trCount;

  _queueMrqBuffers();

  // "Selected" EBs respond with a Result, others simply acknowledge
  if (ImmData::flg(imm) == ImmData::Response_Buffer)
  {
    // Dead code:
    //if (ImmData::buf(ImmData::flg(imm)) == ImmData::Transition)
    //{
    //  logging::critical("%s:\n  No valid index received from %016lx for Results: "
    //                    "pid %014lx, rem %016lx, con %016lx, imm %08x, svc %u, env %08x",
    //                    __PRETTY_FUNCTION__, _prms.indexSources,
    //                    pid, event->remaining(), event->contract(), imm, dgram->service(), dgram->env);
    //  throw "No index for Results";
    //}
    auto idx = ImmData::idx(imm);
    auto buf = _batMan.fetch(idx);
    auto rdg = new(buf) ResultDgram(*dgram, _prms.id);

    rdg->xtc.damage.increase(event->damage().value());

    if (rdg->isEvent())
    {
      // Present event contributions to "user" code for building a result datagram
      auto t0 = std::chrono::system_clock::now();
      _trigger->event(event->begin(), event->end(), *rdg); // Consume
      auto t1 = std::chrono::system_clock::now();
      _trgTime = std::chrono::duration_cast<ns_t>(t1 - t0).count();

      // Handle prescale
      rdg->prescale(!rdg->persist() && !_wrtCounter--);
      if (rdg->prescale())
      {
        _wrtCounter = _prescale;        // Rearm

        _prescaleCount++;
      }

      if (rdg->persist())  _writeCount++;
      if (rdg->monitor())  _monitor(rdg);
    }

    // Avoid sending Results to contributors that failed to supply Input
    uint64_t dsts = _receivers(dgram->readoutGroups()) & ~event->remaining();

    if (UNLIKELY(_prms.verbose >= VL_EVENT)) // || rdg->monitor()))
    {
      const char* svc = TransitionId::name(rdg->service());
      uint64_t    pid = rdg->pulseId();
      unsigned    ctl = rdg->control();
      size_t      sz  = sizeof(rdg) + rdg->xtc.sizeofPayload();
      unsigned    src = rdg->xtc.src.value();
      unsigned    env = rdg->env;
      uint32_t*   pld = reinterpret_cast<uint32_t*>(rdg->xtc.payload());
      printf("TEB processed %15s result [%8u] @ "
             "%16p, ctl %02x, pid %014lx, env %08x, sz %6zd, src %2u, dsts %016lx, res [%08x, %08x]\n",
             svc, idx, rdg, ctl, pid, env, sz, src, dsts, pld[0], pld[1]);
    }

    _tryPost(rdg, dsts, idx);
  }
  else if (ImmData::flg(imm) == ImmData::NoResponse_Transition) // "Non-selected" TEB case
  {
    // Only transitions are sent to "non-selected" TEBs.
    // "Non-selected" TEBs don't respond to any dgrams they receive, but
    // responses prepared for dgrams they received when they were a "selected"
    // TEB must be delivered in a timely manner, so whatever in-progress batch
    // there is is flushed by the same logic batches on "selected" TEBs are
    // flushed.  It's probably done by the first SlowUpdate after a TEB becomes
    // a "non-selected" one, so this seems a bit redundant.
    if (_batch.start)
    {
      TransitionId::Value svc     = dgram->service();
      bool                flush   = ((svc != TransitionId::L1Accept) &&
                                     (svc != TransitionId::SlowUpdate));
      bool                expired = _batMan.expired(pid, _batch.start->pulseId());

      if (expired || flush)
      {
        _post(_batch);                  // Flush whatever batch there is

        _batch.start = nullptr;         // Start a new batch
      }
    }

    if (UNLIKELY(_prms.verbose >= VL_EVENT)) // || rdg->monitor()))
    {
      const char* svc = TransitionId::name(dgram->service());
      unsigned    idx = ImmData::idx(imm);
      unsigned    ctl = dgram->control();
      size_t      sz  = sizeof(dgram) + dgram->xtc.sizeofPayload();
      unsigned    src = dgram->xtc.src.value();
      unsigned    env = dgram->env;
      printf("TEB processed %15s ACK    [%8u] @ "
             "%16p, ctl %02x, pid %014lx, env %08x, sz %6zd, src %2u, data %08x\n",
             svc, idx, dgram, ctl, pid, env, sz, src, imm);
    }

    // Make the transition buffer available to the contributor again
    post(event->begin(), event->end());
  }
  else
  {
    logging::error("%s:\n  Wrong flags %u in immediate data: "
                   "pid %014lx, rem %016lx, con %016lx, imm %08x, svc %u, env %08x",
                   __PRETTY_FUNCTION__, ImmData::flg(imm),
                   pid, event->remaining(), event->contract(), imm, dgram->service(), dgram->env);
  }

  auto now = std::chrono::system_clock::now();
  auto dgt = std::chrono::seconds{dgram->time.seconds() + POSIX_TIME_AT_EPICS_EPOCH}
           + std::chrono::nanoseconds{dgram->time.nanoseconds()};
  std::chrono::system_clock::time_point tp{std::chrono::duration_cast<std::chrono::system_clock::duration>(dgt)};
  _latency = std::chrono::duration_cast<ms_t>(now - tp).count();
}

// Called by EB  on timeout when it is empty of events
// to flush out any in-progress batch
void Teb::flush()
{
  //printf("TEB::flush: start %p, end %p\n", _batch.start, _batch.end);

  if (_batch.start)
  {
    //printf("TEB::flush:    posting %014lx - %014lx\n",
    //       _batch.start->pulseId(), _batch.end->pulseId());

    _post(_batch);

    _batch.start = nullptr;             // Start a new batch
  }
}

void Teb::_tryPost(const EbDgram* dgram, uint64_t dsts, unsigned eventIdx)
{
  // On wrapping, post the batch at the end of the region, if any
  if (dgram == _batMan.batchRegion())  flush();

  // The batch start is the first dgram seen
  if (!_batch.start)  _batch = {dgram, dsts, eventIdx};

  TransitionId::Value svc     = dgram->service();
  bool                flush   = ((svc != TransitionId::L1Accept) &&
                                 (svc != TransitionId::SlowUpdate));
  bool                expired = _batMan.expired(       dgram->pulseId(),
                                                _batch.start->pulseId());

  if (LIKELY(!expired && !flush))       // Most frequent case when batching
  {
    _batch.end   = dgram;               // Append dgram to batch
    _batch.dsts |= dsts;
  }
  else
  {
    // Combining a flushing dgram (i.e., a non-SlowUpdate transition) into an
    // expired batch can lead to downstream problems since the transition's
    // pulseId may fall outside the batch duration (epoch)
    if (expired)                        // Post just the batch
    {
      _post(_batch);                    // The batch end is the previous Dgram

      _batch = {dgram, dsts, eventIdx}; // Start a new batch with dgram
    }

    if (flush)                          // Post the batch + transition
    {
      _batch.end   = dgram;             // Append dgram to batch
      _batch.dsts |= dsts;

      _post(_batch);

      _batch.start = nullptr;           // Start a new batch
    }
  }
}

void Teb::_post(const Batch& batch)
{
  size_t   maxResultSize = _trigger->size();
  size_t   extent = (reinterpret_cast<const char*>(batch.end) -
                     reinterpret_cast<const char*>(batch.start)) + maxResultSize;
  unsigned offset = batch.idx * maxResultSize;
  uint64_t data   = ImmData::value(ImmData::NoResponse_Buffer, _prms.id, batch.idx);
  uint64_t destns = batch.dsts; // & ~_trimmed;
  bool     print  = false;

  batch.end->setEOL();                  // Terminate the batch

  if (UNLIKELY(extent > _prms.maxEntries * maxResultSize))
  {
    logging::error("%s:\n  Batch extent exceeds maximum: %zu vs %u * %zu = %zu",
                   __PRETTY_FUNCTION__, extent,
                   _prms.maxEntries, maxResultSize, _prms.maxEntries * maxResultSize);
    print = true;
  }
  if (UNLIKELY((batch.start < _batMan.batchRegion()) ||
               ((char*)(batch.start) + extent > (char*)(_batMan.batchRegion()) + _batMan.batchRegionSize())))
  {
    logging::error("%s:\n  Batch %p:%p falls outide of region limits %p:%p",
                   __PRETTY_FUNCTION__, batch.start, (char*)(batch.start) + extent,
                   _batMan.batchRegion(), (char*)(_batMan.batchRegion()) + _batMan.batchRegionSize());
    print = true;
  }

  if (UNLIKELY(print || (_prms.verbose >= VL_BATCH)))
  {
    uint64_t pid = batch.start->pulseId();
    printf("TEB posts          %9lu result  [%8u] @ "
           "%16p,         pid %014lx, ofs %08x, sz %6zd, dst %016lx\n",
           _batchCount, batch.idx, batch.start, pid, offset, extent, destns);
  }

  // uint64_t pid = batch.start->pulseId();
  // *_tb++ = {_batchCount, batch.idx, batch.start, pid, offset, extent, destns};
  // if (_tb == _tbEnd)  _tb = _tbStart;

  while (destns)
  {
    unsigned     dst  = __builtin_ffsl(destns) - 1;
    EbLfCltLink* link = _l3Links[dst];

    destns &= ~(1ull << dst);

    if (UNLIKELY(_prms.verbose >= VL_BATCH))
    {
      void* rmtAdx = (void*)link->rmtAdx(offset);
      printf("                                      to DRP %2u @ %16p\n",
             dst, rmtAdx);
    }

    int rc = link->post(batch.start, extent, offset, data);
    if (rc < 0)
    {
      uint64_t pid    = batch.start->pulseId();
      unsigned ctl    = batch.start->control();
      uint32_t env    = batch.start->env;
      void*    rmtAdx = (void*)link->rmtAdx(offset);
      logging::critical("%s:\n  Failed to post batch  [%8u]  @ "
                        "%16p, ctl %02x, pid %014lx, env %08x, sz %6zd, TEB %2u @ %16p, data %08x, rc %d\n",
                        __PRETTY_FUNCTION__, batch.idx, batch.start, ctl, pid, env, extent, dst, rmtAdx, data, rc);
      abort();

      // If we were to trim, here's how to do it.  For now, we don't.
      //static unsigned retries = 0;
      //trim(dst);
      //if (retries++ == 5)  { _trimmed |= 1ull << dst; retries = 0; }
      //printf("%s:  link->post() to %u returned %d, trimmed = %016lx\n",
      //       __PRETTY_FUNCTION__, dst, rc, _trimmed);
    }
  }

  ++_batchCount;
}

uint64_t Teb::_receivers(unsigned groups) const
{
  // This method is called when the event is processed, which happens when the
  // event builder has built the event.  The supplied contribution contains
  // information from the L1 trigger that identifies which readout groups were
  // involved.  This routine can thus look up the list of receivers expecting
  // results from the event for each of the readout groups and logically OR
  // them together to provide the overall receiver list.  The list of receivers
  // in each readout group desiring event results is provided at configuration
  // time.  The set of receivers may be larger than the set of coontributors
  // to a given event.

  uint64_t receivers = 0;

  while (groups)
  {
    unsigned group = __builtin_ffs(groups) - 1;
    groups &= ~(1 << group);

    receivers |= _prms.receivers[group];
  }
  return receivers;
}


static std::string getHostname()
{
  char hostname[HOST_NAME_MAX];
  gethostname(hostname, HOST_NAME_MAX);
  return std::string(hostname);
}

class TebApp : public CollectionApp
{
public:
  TebApp(const std::string& collSrv, EbParams&);
  virtual ~TebApp();
public:                                 // For CollectionApp
<<<<<<< HEAD
  json connectionInfo(const nlohmann::json& msg) override;
=======
  json connectionInfo() override;
  void connectionShutdown() override;
>>>>>>> 941458fe
  void handleConnect(const json& msg) override;
  void handleDisconnect(const json& msg) override;
  void handlePhase1(const json& msg) override;
  void handleReset(const json& msg) override;
private:
  std::string
       _error(const json& msg, const std::string& errorMsg);
  int  _configure(const json& msg);
  void _unconfigure();
  int  _parseConnectionParams(const json& msg);
  void _printParams(const EbParams& prms, Trigger* trigger) const;
  void _buildContract(const Document& top);
private:
  EbParams&                            _prms;
  const bool                           _ebPortEph;
  const bool                           _mrqPortEph;
  std::unique_ptr<prometheus::Exposer> _exposer;
  std::shared_ptr<MetricExporter>      _exporter;
  std::unique_ptr<Teb>                 _teb;
  std::thread                          _appThread;
  json                                 _connectMsg;
  Trg::Factory<Trg::Trigger>           _factory;
  bool                                 _unconfigFlag;
};

TebApp::TebApp(const std::string& collSrv,
               EbParams&          prms) :
  CollectionApp(collSrv, prms.partition, "teb", prms.alias),
  _prms        (prms),
  _ebPortEph   (prms.ebPort.empty()),
  _mrqPortEph  (prms.mrqPort.empty()),
  _exposer     (Pds::createExposer(prms.prometheusDir, getHostname())),
  _exporter    (std::make_shared<MetricExporter>()),
  _teb         (std::make_unique<Teb>(_prms, _exporter)),
  _unconfigFlag(false)
{
  Py_Initialize();

  if (_exposer)
  {
    _exposer->RegisterCollectable(_exporter);
  }

  logging::info("Ready for transitions");
}

TebApp::~TebApp()
{
  // Try to take things down gracefully when an exception takes us off the
  // normal path so that the most chance is given for prints to show up
  handleReset(json({}));

  Py_Finalize();
}

std::string TebApp::_error(const json&        msg,
                           const std::string& errorMsg)
{
  json body = json({});
  const std::string& key = msg["header"]["key"];
  body["err_info"] = errorMsg;
  logging::error("%s", errorMsg.c_str());
  reply(createMsg(key, msg["header"]["msg_id"], getId(), body));
  return errorMsg;
}

json TebApp::connectionInfo(const nlohmann::json& msg)
{
  // Allow the default NIC choice to be overridden
  if (_prms.ifAddr.empty())
  {
    _prms.ifAddr = _prms.kwargs.find("ep_domain") != _prms.kwargs.end()
                 ? getNicIp(_prms.kwargs["ep_domain"])
                 : getNicIp(_prms.kwargs["forceEnet"] == "yes");
  }
  logging::debug("nic ip  %s", _prms.ifAddr.c_str());

  // If port is not user specified, reset the previously allocated port number
  if (_ebPortEph)   _prms.ebPort.clear();
  if (_mrqPortEph)  _prms.mrqPort.clear();

  int rc = _teb->startConnection(_prms.ebPort, _prms.mrqPort);
  if (rc)  throw "Error starting connection";

  json body = {{"connect_info", {{"nic_ip",   _prms.ifAddr},
                                 {"teb_port", _prms.ebPort},
                                 {"mrq_port", _prms.mrqPort}}}};
  return body;
}

void TebApp::connectionShutdown()
{
  _teb->shutdown();
}

void TebApp::handleConnect(const json& msg)
{
  // Save a copy of the json so we can use it to connect to
  // the config database on configure
  _connectMsg = msg;

  json body = json({});
  int  rc   = _parseConnectionParams(msg["body"]);
  if (rc)
  {
    _error(msg, "Connection parameters error - see log");
    return;
  }

  rc = _teb->connect();
  if (rc)
  {
    _error(msg, "Error in TEB connect()");
    return;
  }

  // Reply to collection with transition status
  reply(createMsg("connect", msg["header"]["msg_id"], getId(), body));
}

void TebApp::_buildContract(const Document& top)
{
  const json& body = _connectMsg["body"];

  bool buildAll = top.HasMember("buildAll") && top["buildAll"].GetInt()==1;
  _prms.contractors.fill(0);

  std::string buildDets("---");
  if (top.HasMember("buildDets"))
    buildDets = top["buildDets"].GetString();

  for (auto it : body["drp"].items())
  {
    unsigned    drpId   = it.value()["drp_id"];
    std::string alias   = it.value()["proc_info"]["alias"];
    size_t      found   = alias.rfind('_');
    std::string detName = alias.substr(0, found);

    if (buildAll || buildDets.find(detName))
    {
      unsigned group(it.value()["det_info"]["readout"]);
      _prms.contractors[group] |= 1ull << drpId;
    }
  }
}

int TebApp::_configure(const json& msg)
{
  int               rc = 0;
  Document          top;
  const std::string configAlias(msg["body"]["config_alias"]);
  const std::string triggerConfig(msg["body"]["trigger_config"]);

  // In the following, _0 is added in prints to show the default segment number
  logging::info("Fetching trigger info from ConfigDb/%s/%s_0",
                configAlias.c_str(), triggerConfig.c_str());

  if (Pds::Trg::fetchDocument(_connectMsg.dump(), configAlias, triggerConfig, top))
  {
    logging::error("%s:\n  Document '%s_0' not found in ConfigDb",
                   __PRETTY_FUNCTION__, triggerConfig.c_str());
    return -1;
  }

  if (!triggerConfig.empty())  _buildContract(top);

  const std::string symbol("create_consumer");
  Trigger* trigger = _factory.create(top, triggerConfig, symbol);
  if (!trigger)
  {
    logging::error("%s:\n  Failed to create Trigger",
                   __PRETTY_FUNCTION__);
    return -1;
  }

  if (trigger->configure(_connectMsg, top, _prms))
  {
    logging::error("%s:\n  Failed to configure Trigger",
                   __PRETTY_FUNCTION__);
    return -1;
  }

# define _FETCH(key, item)                                              \
  if (top.HasMember(key))  item = top[key].GetUint();                   \
  else { logging::error("%s:\n  Key '%s' not found in Document %s",     \
                        __PRETTY_FUNCTION__, key, triggerConfig.c_str()); \
         rc = -1; }

  unsigned prescale;  _FETCH("prescale", prescale);

# undef _FETCH

  rc = _teb->configure(trigger, prescale);
  if (rc)  logging::error("%s:\n  Failed to configure TEB",
                          __PRETTY_FUNCTION__);

  _printParams(_prms, trigger);

  _teb->resetCounters();                // Same time as DRPs

  return rc;
}

void TebApp::_unconfigure()
{
  // Shut down the previously running instance, if any
  lRunning = 0;
  if (_appThread.joinable())  _appThread.join();

  _teb->unconfigure();

  _unconfigFlag = false;
}

void TebApp::handlePhase1(const json& msg)
{
  json        body = json({});
  std::string key  = msg["header"]["key"];

  if (key == "configure")
  {
    // Handle a "queued" Unconfigure, if any
    if (_unconfigFlag)  _unconfigure();

    int rc = _configure(msg);
    if (rc)
    {
      _error(msg, "Phase 1 error: Failed to " + key);
      return;
    }

    lRunning = 1;

    _appThread = std::thread(&Teb::run, std::ref(*_teb));
  }
  else if (key == "unconfigure")
  {
    // "Queue" unconfiguration until after phase 2 has completed
    _unconfigFlag = true;
  }
  else if (key == "beginrun")
  {
    _teb->resetCounters();              // Same time as DRPs
  }

  // Reply to collection with transition status
  reply(createMsg(key, msg["header"]["msg_id"], getId(), body));
}

void TebApp::handleDisconnect(const json& msg)
{
  // Carry out the queued Unconfigure, if there was one
  if (_unconfigFlag)  _unconfigure();

  _teb->disconnect();

  // Reply to collection with transition status
  json body = json({});
  reply(createMsg("disconnect", msg["header"]["msg_id"], getId(), body));
}

void TebApp::handleReset(const json& msg)
{
  unsubscribePartition();               // ZMQ_UNSUBSCRIBE

  _unconfigure();
  _teb->disconnect();
  connectionShutdown();
}

int TebApp::_parseConnectionParams(const json& body)
{
  int rc = 0;

  std::string id = std::to_string(getId());
  _prms.id = body["teb"][id]["teb_id"];
  if (_prms.id >= MAX_TEBS)
  {
    logging::error("TEB ID %d is out of range 0 - %u", _prms.id, MAX_TEBS - 1);
    rc = 1;
  }

  if (body.find("drp") == body.end())
  {
    logging::error("Missing required DRP specs");
    rc = 1;
  }

  _prms.contributors = 0;
  _prms.addrs.clear();
  _prms.ports.clear();

  _prms.rogs = 0;
  _prms.contractors.fill(0);
  _prms.receivers.fill(0);

  _prms.maxEntries   = MAX_ENTRIES;     // Revisit: Make configurable?
  _prms.maxBuffers   = 0;               // Save the largest value
  _prms.indexSources = 0ull;            // DRP(s) with the largest DMA index range
  _prms.numBuffers.resize(MAX_DRPS, 0); // Number of buffers on each DRP
  _prms.drps.resize(MAX_DRPS);          // DRP aliases

  unsigned maxBuffers = 0;
  for (auto it : body["drp"].items())
  {
    unsigned drpId = it.value()["drp_id"];
    if (drpId > MAX_DRPS - 1)
    {
      logging::error("DRP ID %d is out of range 0 - %u", drpId, MAX_DRPS - 1);
      rc = 1;
    }
    _prms.contributors |= 1ull << drpId;
    _prms.drps[drpId]   = it.value()["proc_info"]["alias"];

    _prms.addrs.push_back(it.value()["connect_info"]["nic_ip"]);
    _prms.ports.push_back(it.value()["connect_info"]["drp_port"]);

    unsigned rog(it.value()["det_info"]["readout"]);
    if (rog > NUM_READOUT_GROUPS - 1)
    {
      logging::error("Readout group %u is out of range 0 - %u", rog, NUM_READOUT_GROUPS - 1);
      rc = 1;
    }
    _prms.rogs             |= 1 << rog;
    _prms.contractors[rog] |= 1ull << drpId; // Possibly overridden during Configure
    _prms.receivers[rog]   |= 1ull << drpId; // All contributors receive results

    // The Common RoG governs the index into the Results region.
    // Its range must be >= that of any secondary RoG.
    auto numBuffers = it.value()["connect_info"]["num_buffers"];
    _prms.numBuffers[drpId] = numBuffers;
    if (numBuffers > _prms.maxBuffers)
    {
      if (rog == _prms.partition)
      {
        _prms.maxBuffers   = numBuffers;
        _prms.indexSources = 1ull << drpId;
      }
      else if (numBuffers > maxBuffers)
        maxBuffers = numBuffers;
    }
    else if (numBuffers == _prms.maxBuffers)
      if (rog == _prms.partition) // Disallow non-common RoG DRPs in indexSources
        _prms.indexSources |= 1ull << drpId;
  }
  _prms.drps.shrink_to_fit();

  if (_prms.maxBuffers & (_prms.maxBuffers - 1))
  {
    logging::error("maxBuffers (%u = 0x%08x) must be a power of 2",
                   _prms.maxBuffers, _prms.maxBuffers);
    rc = 1;
  }

  // Disallow non-common RoG DRPs from having more buffers than the common one
  // because the buffer index based on the common RoG DRPs won't be able to
  // reach the higher buffer numbers.  Can't use an index based on the largest
  // non-common RoG DRP because it would overrun the common RoG DRPs' region.
  if (maxBuffers > _prms.maxBuffers)
  {
    logging::error("One or more DRPs have pebble buffer count > the common RoG's (%u)",
                   _prms.maxBuffers);
    if (_prms.maxBuffers == 0)
      logging::error("Are any detectors in the common RoG enabled?");
    rc = 1;
  }

  // These buffers aren't used if there is only one TEB in the system, but...
  unsigned suRate(body["control"]["0"]["control_info"]["slow_update_rate"]);
  if (1000 * TEB_TR_BUFFERS < suRate * EB_TMO_MS)
  {
    // Adjust EB_TMO_MS, TEB_TR_BUFFERS (in eb.hh) or the SlowUpdate rate
    logging::error("Increase # of TEB transition buffers from %u to > %u "
                   "for %u Hz of SlowUpdates and %u ms EB timeout",
                   TEB_TR_BUFFERS, (suRate * EB_TMO_MS + 999) / 1000, suRate, EB_TMO_MS);
    rc = 1;
  }

  auto& vec =_prms.maxTrSize;
  vec.resize(body["drp"].size());
  std::fill(vec.begin(), vec.end(), sizeof(EbDgram)); // Same for all contributors

  _prms.numMrqs      = 0;
  _prms.numMebEvBufs.clear();
  if (body.find("meb") != body.end())
  {
    for (auto it : body["meb"].items())
    {
      _prms.numMrqs++;    // Revisit: body.count("meb"); doesn't work?
    }
    _prms.numMebEvBufs.resize(_prms.numMrqs);
    for (auto it : body["meb"].items())
    {
      unsigned mebId = it.value()["meb_id"];
      unsigned count = it.value()["connect_info"]["max_ev_count"];
      _prms.numMebEvBufs[mebId] = count;
    }
  }

  return rc;
}

static void _printGroups(unsigned groups, const EbAppBase::u64arr_t& array)
{
  while (groups)
  {
    unsigned group = __builtin_ffs(groups) - 1;
    groups &= ~(1 << group);

    printf("%u: 0x%016lx  ", group, array[group]);
  }
  printf("\n");
}

void TebApp::_printParams(const EbParams& prms, Trigger* trigger) const
{
  printf("Parameters of TEB ID %d (%s:%s):\n",                   prms.id,
                                                                 prms.ifAddr.c_str(), prms.ebPort.c_str());
  printf("  Thread core numbers:          %d, %d\n",             prms.core[0], prms.core[1]);
  printf("  Instrument:                   %s\n",                 prms.instrument.c_str());
  printf("  Partition:                    %u\n",                 prms.partition);
  printf("  Alias:                        %s\n",                 prms.alias.c_str());
  printf("  Bit list of contributors:     0x%016lx, cnt: %zu\n", prms.contributors,
                                                                 std::bitset<64>(prms.contributors).count());
  printf("  Readout group contractors:    ");                    _printGroups(prms.rogs, prms.contractors);
  printf("  Readout group receivers:      ");                    _printGroups(prms.rogs, prms.receivers);
  printf("  Number of MEB requestors:     %u\n",                 prms.numMrqs);
  printf("  Batch duration:               0x%08x = %u ticks\n",  prms.maxEntries, prms.maxEntries);
  printf("  Batch pool depth:             0x%08x = %u\n",        prms.maxBuffers / prms.maxEntries, prms.maxBuffers / prms.maxEntries);
  printf("  Max # of entries / batch:     0x%08x = %u\n",        prms.maxEntries, prms.maxEntries);
  printf("  # of contrib. buffers:        0x%08x = %u\n",        prms.maxBuffers, prms.maxBuffers);
  printf("  Max result     EbDgram size:  0x%08zx = %zu\n",      trigger->size(), trigger->size());
  printf("  Max transition EbDgram size:  0x%08zx = %zu\n",      prms.maxTrSize[0], prms.maxTrSize[0]);
  for (unsigned i = 0; i < _prms.numMebEvBufs.size(); ++i)
    printf("  # of MEB %u event buffers:     0x%08x = %u\n",      i, _prms.numMebEvBufs[i], _prms.numMebEvBufs[i]);
  printf("  # of transition  buffers:     0x%08x = %u\n",        TEB_TR_BUFFERS, TEB_TR_BUFFERS);
  printf("\n");
}


static
void usage(const char *name, const char *desc, const EbParams& prms)
{
  fprintf(stderr, "Usage:\n");
  fprintf(stderr, "  %s [OPTIONS]\n", name);

  if (desc)
    fprintf(stderr, "\n%s\n", desc);

  fprintf(stderr, "\nOptions:\n");

  fprintf(stderr, " %-23s %s (default: %s)\n",        "-A <interface_addr>",
          "IP address of the interface to use",       "libfabric's 'best' choice");
  fprintf(stderr, " %-23s %s (default: %s)\n",        "-E <TEB server port>",
          "Port served to Contributors for Inputs",   "dynamically assigned");
  fprintf(stderr, " %-23s %s (default: %s)\n",        "-R <MRQ server port>",
          "Network port for Mon requestors",          "dynamically assigned");

  fprintf(stderr, " %-23s %s (required)\n",           "-C <address>",
          "Collection server");
  fprintf(stderr, " %-23s %s (required)\n",           "-p <partition number>",
          "Partition number");
  fprintf(stderr, " %-23s %s\n",                      "-P <instrument>",
          "Instrument name");
  fprintf(stderr, " %-23s %s (required)\n",           "-u <alias>",
          "Alias for teb process");
  fprintf(stderr, " %-23s %s\n",                      "-M <directory>",
          "Prometheus config file directory");
  fprintf(stderr, " %-23s %s\n",                      "-k <key=value>[, ...]",
          "Keyword arguments");
  fprintf(stderr, " %-23s %s (default: %u)\n",        "-1 <core>",
          "Core number for pinning App thread to",    CORE_0);
  fprintf(stderr, " %-23s %s (default: %u)\n",        "-2 <core>",
          "Core number for pinning other threads to", CORE_1);

  fprintf(stderr, " %-23s %s\n", "-v", "enable debugging output (repeat for increased detail)");
  fprintf(stderr, " %-23s %s\n", "-h", "display this help output");
}


int main(int argc, char **argv)
{
  const unsigned NO_PARTITION = unsigned(-1u);
  int            op           = 0;
  std::string    collSrv;
  EbParams       prms;
  std::string    kwargs_str;

  prms.instrument = {};
  prms.partition  = NO_PARTITION;
  prms.core[0]    = CORE_0;
  prms.core[1]    = CORE_1;
  prms.verbose    = 0;

  while ((op = getopt(argc, argv, "C:p:P:A:E:R:1:2:u:M:k:h?v")) != -1)
  {
    switch (op)
    {
      case 'C':  collSrv            = optarg;                       break;
      case 'p':  prms.partition     = std::stoi(optarg);            break;
      case 'P':  prms.instrument    = optarg;                       break;
      case 'A':  prms.ifAddr        = optarg;                       break;
      case 'E':  prms.ebPort        = optarg;                       break;
      case 'R':  prms.mrqPort       = optarg;                       break;
      case '1':  prms.core[0]       = atoi(optarg);                 break;
      case '2':  prms.core[1]       = atoi(optarg);                 break;
      case 'u':  prms.alias         = optarg;                       break;
      case 'M':  prms.prometheusDir = optarg;                       break;
      case 'k':  kwargs_str         = kwargs_str.empty()
                                    ? optarg
                                    : kwargs_str + ", " + optarg;   break;
      case 'v':  ++prms.verbose;                                    break;
      case '?':
      case 'h':
      default:
        usage(argv[0], "Trigger Event Builder application", prms);
        return 1;
    }
  }

  logging::init(prms.instrument.c_str(), prms.verbose ? LOG_DEBUG : LOG_INFO);
  logging::info("logging configured");

  if (optind < argc)
  {
    logging::error("Unrecognized argument:");
    while (optind < argc)
      logging::error("  %s ", argv[optind++]);
    usage(argv[0], "Trigger Event Builder application", prms);
    return 1;
  }

  if (prms.instrument.empty())
  {
    logging::warning("-P: instrument name is missing");
  }
  if (prms.partition == NO_PARTITION)
  {
    logging::critical("-p: partition number is mandatory");
    return 1;
  }
  if (collSrv.empty())
  {
    logging::critical("-C: collection server is mandatory");
    return 1;
  }
  if (prms.alias.empty()) {
    logging::critical("-u: alias is mandatory");
    return 1;
  }

  get_kwargs(kwargs_str, prms.kwargs);
  for (const auto& kwargs : prms.kwargs)
  {
    if (kwargs.first == "forceEnet")    continue;
    if (kwargs.first == "ep_fabric")    continue;
    if (kwargs.first == "ep_domain")    continue;
    if (kwargs.first == "ep_provider")  continue;
    if (kwargs.first == "script_path")  continue;
    if (kwargs.first == "mon_throttle") continue;
    logging::critical("Unrecognized kwarg '%s=%s'",
                      kwargs.first.c_str(), kwargs.second.c_str());
    return 1;
  }

  struct sigaction sigAction;

  sigAction.sa_handler = sigHandler;
  sigAction.sa_flags   = SA_RESTART;
  sigemptyset(&sigAction.sa_mask);
  if (sigaction(SIGINT, &sigAction, &lIntAction) > 0)
    logging::error("Failed to set up ^C handler");

  // Event builder sorts contributions into a time ordered list
  // Then calls the user's process() with complete events to build the result datagram
  // Post completed result batches to the outlet

  // Iterate over contributions in the batch
  // Event build them according to their trigger group

  try
  {
    TebApp app(collSrv, prms);

    app.run();

    return 0;
  }
  catch (std::exception& e)  { logging::critical("%s", e.what()); }
  catch (std::string& e)     { logging::critical("%s", e.c_str()); }
  catch (char const* e)      { logging::critical("%s", e); }
  catch (...)                { logging::critical("Default exception"); }

  return EXIT_FAILURE;
}<|MERGE_RESOLUTION|>--- conflicted
+++ resolved
@@ -852,12 +852,8 @@
   TebApp(const std::string& collSrv, EbParams&);
   virtual ~TebApp();
 public:                                 // For CollectionApp
-<<<<<<< HEAD
   json connectionInfo(const nlohmann::json& msg) override;
-=======
-  json connectionInfo() override;
   void connectionShutdown() override;
->>>>>>> 941458fe
   void handleConnect(const json& msg) override;
   void handleDisconnect(const json& msg) override;
   void handlePhase1(const json& msg) override;
