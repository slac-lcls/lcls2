--- conflicted
+++ resolved
@@ -8,11 +8,8 @@
 from transitions import Machine, MachineError, State
 import argparse
 import logging
-<<<<<<< HEAD
-=======
 from p4p.client.thread import Context
 import threading
->>>>>>> 999a3669
 
 PORT_BASE = 29980
 POSIX_TIME_AT_EPICS_EPOCH = 631152000
