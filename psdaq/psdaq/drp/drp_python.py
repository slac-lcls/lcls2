import sys
import posix_ipc
from psana.psexp.zmq_utils import pub_bind, sub_connect

partition = int(sys.argv[1])
pebble_bufsize = int(sys.argv[2])
transition_bufsize = int(sys.argv[3])
shm_mem_size = int(sys.argv[4])
detector_name = sys.argv[5]
detector_segment = sys.argv[6]
worker_num = int(sys.argv[7])


class IPCInfo:
    def __init__(self, partition, detector_name, detector_segment, worker_num, shm_mem_size):

        keybase = f"p{partition}_{detector_name}_{detector_segment}";

        try:
            self.mq_inp = posix_ipc.MessageQueue(f"/mqinp_{keybase}_{worker_num}", read=True, write=False)
            self.mq_res = posix_ipc.MessageQueue(f"/mqres_{keybase}_{worker_num}", read=False, write=True)
        except posix_ipc.Error as exp:
            assert(False)
        try:
            self.shm_inp = posix_ipc.SharedMemory(f"/shminp_{keybase}_{worker_num}")
            self.shm_res = posix_ipc.SharedMemory(f"/shmres_{keybase}_{worker_num}")
        except posix_ipc.Error as exp:
            assert(False)


class DrpInfo:
    def __init__(self, detector_name, detector_segment, worker_num, pebble_bufsize, transition_bufsize, ipc_info):
        self.det_name = detector_name
        self.det_segment = detector_segment
        self.worker_num = worker_num
        self.pebble_bufsize = pebble_bufsize
        self.transition_bufsize = transition_bufsize
        self.ipc_info = ipc_info

ipc_info = IPCInfo(partition, detector_name, detector_segment, worker_num, shm_mem_size)
drp_info = DrpInfo(detector_name, detector_segment, worker_num, pebble_bufsize, transition_bufsize, ipc_info)

# Setup socket for calibration constant broadcast
is_publisher = True if worker_num == 0 else False
socket_name = f"ipc:///tmp/{detector_name}_{detector_segment}.pipe"
if is_publisher:
    pub_socket = pub_bind(socket_name)
else:
    sub_socket = sub_connect(socket_name)
print(f"[Python - Thread {worker_num}] {is_publisher=} setup socket {socket_name}]")

<<<<<<< HEAD
try:
    while True:
        print(f"[Python - Worker: {worker_num}] Python process waiting for new script to run")
        message, priority = ipc_info.mq_inp.receive()
        if message == b"s":
            continue
        with open(message, "r") as fh:
            code = compile(fh.read(), message, 'exec')
            exec(code, globals(), locals())
except KeyboardInterrupt:
    print(f"[Python - Worker: {worker_num}] KeyboardInterrupt received - drp_python process exiting")
=======
while True:
    print(f"[Python - Worker: {worker_num}] Python process waiting for new script to run")
    message, priority = ipc_info.mq_inp.receive()
    if message == b"s":
        ipc_info.mq_res.send(b"s\n")
        continue
    with open(message, "r") as fh:
        code = compile(fh.read(), message, 'exec')
        exec(code, globals(), locals())
>>>>>>> 7eb91127
<|MERGE_RESOLUTION|>--- conflicted
+++ resolved
@@ -49,26 +49,15 @@
     sub_socket = sub_connect(socket_name)
 print(f"[Python - Thread {worker_num}] {is_publisher=} setup socket {socket_name}]")
 
-<<<<<<< HEAD
 try:
     while True:
         print(f"[Python - Worker: {worker_num}] Python process waiting for new script to run")
         message, priority = ipc_info.mq_inp.receive()
         if message == b"s":
+            ipc_info.mq_res.send(b"s\n")
             continue
         with open(message, "r") as fh:
             code = compile(fh.read(), message, 'exec')
             exec(code, globals(), locals())
 except KeyboardInterrupt:
-    print(f"[Python - Worker: {worker_num}] KeyboardInterrupt received - drp_python process exiting")
-=======
-while True:
-    print(f"[Python - Worker: {worker_num}] Python process waiting for new script to run")
-    message, priority = ipc_info.mq_inp.receive()
-    if message == b"s":
-        ipc_info.mq_res.send(b"s\n")
-        continue
-    with open(message, "r") as fh:
-        code = compile(fh.read(), message, 'exec')
-        exec(code, globals(), locals())
->>>>>>> 7eb91127
+    print(f"[Python - Worker: {worker_num}] KeyboardInterrupt received - drp_python process exiting")