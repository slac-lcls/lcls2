#pragma once

#include <string>
#include <zmq.h>
#include "json.hpp"

class ZmqContext
{
public:
    ZmqContext() {m_context = zmq_ctx_new();}
    void* operator() () {return m_context;};
    ~ZmqContext() {zmq_ctx_destroy(m_context);}
private:
    void* m_context;
};

class ZmqMessage
{
public:
    ZmqMessage() {zmq_msg_init(&msg);};
    ~ZmqMessage() {zmq_msg_close(&msg);}
    ZmqMessage(ZmqMessage&& m) noexcept : msg(m.msg) {zmq_msg_init(&m.msg);}
    void* data() {return zmq_msg_data(&msg);}
    size_t size() {return zmq_msg_size(&msg);}
    ZmqMessage(const ZmqMessage&) = delete;
    void operator = (const ZmqMessage&) = delete;
private:
    zmq_msg_t msg;
    friend class ZmqSocket;
};

class ZmqSocket
{
public:
    ZmqSocket(ZmqContext* context, int type);
    ~ZmqSocket() {zmq_close(socket);}
    void connect(const std::string& host);
    void bind(const std::string& host);
    void setsockopt(int option, const void* optval, size_t optvallen);
    std::string recv();
    nlohmann::json recvJson();
    std::vector<ZmqMessage> recvMultipart();
    void send(const std::string& msg);
    int poll(short events, long timeout);
    void* socket;
private:
    ZmqContext* m_context;
};

std::string getNicIp(const std::string& forceIface);
std::string getNicIp(bool forceEnet);

class CollectionApp
{
public:
    CollectionApp(const std::string& managerHostname, int platform, const std::string& level, const std::string& alias);
    virtual ~CollectionApp() {};
    void run();
    enum {zmq_base_port = 29980};
protected:
    void handleRollcall(const nlohmann::json& msg);
    void handleAlloc(const nlohmann::json& msg);
    void handleDealloc(const nlohmann::json& msg);
<<<<<<< HEAD
    virtual nlohmann::json connectionInfo(const nlohmann::json& msg) = 0;
=======
    virtual nlohmann::json connectionInfo() = 0;
    virtual void connectionShutdown() {};
>>>>>>> 941458fe
    virtual void handleConnect(const nlohmann::json& msg) = 0;
    virtual void handleDisconnect(const nlohmann::json& msg) {};
    virtual void handlePhase1(const nlohmann::json& msg) {};
    virtual void handleReset(const nlohmann::json& msg) = 0;
    void reply(const nlohmann::json& msg);
    size_t getId() const {return m_id;}
    const std::string& getLevel() const {return m_level;}
    const std::string& getAlias() const {return m_alias;}
    ZmqContext& context() {return m_context;}
    void subscribePartition();
    void unsubscribePartition();
private:
    std::string m_level;
    std::string m_alias;
    ZmqContext m_context;
    ZmqSocket m_pushSocket;
    ZmqSocket m_subSocket;
    ZmqSocket m_inprocRecv;
    unsigned m_nsubscribe_partition;
    size_t m_id;
    std::unordered_map<std::string, std::function<void(nlohmann::json&)> > m_handleMap;
};

nlohmann::json createMsg(const std::string& key, const std::string& msg_id, size_t sender_id, nlohmann::json& body);
nlohmann::json createAsyncErrMsg(const std::string& alias, const std::string& errMsg);
nlohmann::json createAsyncWarnMsg(const std::string& alias, const std::string& warnMsg);<|MERGE_RESOLUTION|>--- conflicted
+++ resolved
@@ -61,12 +61,8 @@
     void handleRollcall(const nlohmann::json& msg);
     void handleAlloc(const nlohmann::json& msg);
     void handleDealloc(const nlohmann::json& msg);
-<<<<<<< HEAD
     virtual nlohmann::json connectionInfo(const nlohmann::json& msg) = 0;
-=======
-    virtual nlohmann::json connectionInfo() = 0;
     virtual void connectionShutdown() {};
->>>>>>> 941458fe
     virtual void handleConnect(const nlohmann::json& msg) = 0;
     virtual void handleDisconnect(const nlohmann::json& msg) {};
     virtual void handlePhase1(const nlohmann::json& msg) {};
