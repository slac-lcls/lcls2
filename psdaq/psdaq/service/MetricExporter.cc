#include <iostream>
#include <map>
#include <algorithm>    // std::find_if
#include <sys/stat.h>
#include "MetricExporter.hh"
#include "psalg/utils/SysLog.hh"

static const unsigned PROM_PORT_BASE = 9200;       // Prometheus montitoring port
static const unsigned MAX_PROM_PORTS = 100;

using logging = psalg::SysLog;

std::unique_ptr<prometheus::Exposer>
Pds::createExposer(const std::string& prometheusDir,
                   const std::string& hostname)
<<<<<<< HEAD
=======
{
    return createExposer(prometheusDir, hostname, 0);
}

std::unique_ptr<prometheus::Exposer>
Pds::createExposer(const std::string& prometheusDir,
                   const std::string& hostname,
                   unsigned           portOffset)
>>>>>>> c8055d74
{
    // Allow prometheus monitoring to be disabled
    if (prometheusDir.empty())  return {};

    std::unique_ptr<prometheus::Exposer> exposer;

    // Find and register a port to use with Prometheus for run-time monitoring
    unsigned port;
    for (unsigned i = 0; i < MAX_PROM_PORTS; ++i) {
        try {
<<<<<<< HEAD
            port = PROM_PORT_BASE + i;
=======
            port = PROM_PORT_BASE + (i + portOffset)%MAX_PROM_PORTS;
>>>>>>> c8055d74
            std::string fileName = prometheusDir + "/drpmon_" + hostname + "_" + std::to_string(i) + ".yaml";
            // Commented out the existing file check so that the file's date is refreshed
            //struct stat buf;
            //if (stat(fileName.c_str(), &buf) != 0) {
                FILE* file = fopen(fileName.c_str(), "w");
                if (file) {
                    logging::debug("Writing %s\n", fileName.c_str());
                    fprintf(file, "- targets:\n    - '%s:%d'\n", hostname.c_str(), port);
                    fclose(file);
                } else {
                    // %m will be replaced by the string strerror(errno)
                    logging::debug("Error creating file %s: %m", fileName.c_str());
                }
            //} else {
            //    // File already exists; no need to rewrite it
            //    // @todo: Perhaps 'touch' the file to refresh its date here
            //    // so that we can see which ones are old and likely stale?
            //}

            exposer = std::make_unique<prometheus::Exposer>("0.0.0.0:"+std::to_string(port), 1);
            break;
        }
        catch(const std::runtime_error& e) {
            logging::debug("Could not start run-time monitoring server on port %d:\n  %s",
                           port, e.what());
        }
    }

    if (exposer) {
        logging::info("Prometheus run-time monitoring data is on port %d", port);
    } else {
        logging::warning("No port found for prometheus run-time monitoring data");
    }

    return exposer;
}


static
prometheus::MetricFamily makeMetric(const std::string& name,
                                    const std::map<std::string, std::string>& labels,
                                    prometheus::MetricType type)
{
    prometheus::MetricFamily family;
    family.name = name;
    family.type = type;

    prometheus::ClientMetric metric;
    for (const auto& labelPair : labels) {
        auto label = prometheus::ClientMetric::Label{};
        label.name = labelPair.first;
        label.value = labelPair.second;
        metric.label.emplace_back(label);

    }
    family.metric.emplace_back(metric);
    return family;
}

int Pds::MetricExporter::find(const std::string& name) const
{
    int i = 0;

    for (auto family : m_families) {
        if (family.name == name) {
            return i;
        }
        ++i;
    }
    return -1;
}

void Pds::MetricExporter::_erase(unsigned index)
{
    m_families.erase(m_families.begin() + index);
    m_values.  erase(m_values.  begin() + index);
    m_floats.  erase(m_floats.  begin() + index);
    m_histos.  erase(m_histos.  begin() + index);
    m_type.    erase(m_type.    begin() + index);
    m_previous.erase(m_previous.begin() + index);
}

void Pds::MetricExporter::add(const std::string& name,
                              const std::map<std::string, std::string>& labels,
                              Pds::MetricType type, std::function<int64_t()> value)
{
    // Avoid Collect() from processing incomplete entries
    std::lock_guard<std::mutex> lock(m_mutex);
    int i = find(name);
    if (i != -1) {
        _erase(i);
    }
    prometheus::MetricType prometheusType;
    switch (type) {
        case Pds::MetricType::Gauge:
            prometheusType = prometheus::MetricType::Gauge;
            break;
        case Pds::MetricType::Constant:
        case Pds::MetricType::Counter:
            prometheusType = prometheus::MetricType::Counter;
            break;
        case Pds::MetricType::Rate:
            prometheusType = prometheus::MetricType::Gauge;
            break;
        default:
          std::cout<<"Bad type: "<<int(type)<<"\n";
    }
    m_families.emplace_back(makeMetric(name, labels, prometheusType));
    m_values.push_back(value);
    m_floats.push_back(nullptr);
    m_histos.push_back(nullptr);        // Placeholder; not used
    m_type.push_back(type);
    Pds::Previous previous;
    if (type == Pds::MetricType::Rate) {
        previous.value = value();
        previous.time = std::chrono::steady_clock::now();
    }
    m_previous.push_back(previous);
}

void Pds::MetricExporter::addFloat(const std::string& name,
                                   const std::map<std::string, std::string>& labels,
                                   std::function<bool(double&)> value)
{
    // Avoid Collect() from processing incomplete entries
    std::lock_guard<std::mutex> lock(m_mutex);
    int i = find(name);
    if (i != -1) {
        _erase(i);
    }
    prometheus::MetricType prometheusType = prometheus::MetricType::Gauge;
    m_families.emplace_back(makeMetric(name, labels, prometheusType));
    m_values.push_back(nullptr);
    m_floats.push_back(value);
    m_histos.push_back(nullptr);        // Placeholder; not used
    m_type.push_back(Pds::MetricType::Float);
    Pds::Previous previous;
    m_previous.push_back(previous);
}

void Pds::MetricExporter::constant(const std::string& name,
                                   const std::map<std::string, std::string>& labels,
                                   int64_t constant)
{
    Pds::MetricType type = Pds::MetricType::Constant;
    std::function<int64_t()> value;    // Placeholder; not used

    add(name, labels, type, value);

    m_families.back().metric[0].counter.value = static_cast<double>(constant);
}

std::vector<prometheus::MetricFamily> Pds::MetricExporter::Collect() const
{
    std::lock_guard<std::mutex> lock(m_mutex);

    // std::cout<<"Collect()\n";
    for (size_t i=0; i<m_type.size(); i++) {
        //std::cout<<"Collector  "<<m_families[i].name<<'\n';
        switch (m_type[i]) {
            case Pds::MetricType::Rate: {
                int64_t newValue = m_values[i]();
                auto now = std::chrono::steady_clock::now();
                int64_t previousValue = m_previous[i].value;
                int64_t difference = 0UL;
                if (newValue > previousValue) {
                    difference = newValue - previousValue;
                }
                auto duration = std::chrono::duration_cast<std::chrono::microseconds>(now - m_previous[i].time).count();
                double rate = static_cast<double>(difference) / static_cast<double>(duration) * 1.0e6;
                setValue(m_families[i], rate);
                m_previous[i].value = newValue;
                m_previous[i].time = now;
                break;
            }
            case Pds::MetricType::Histogram: {
                m_histos[i]->collect(m_families[i]);
                break;
            }
            case Pds::MetricType::Constant: {
                break;                    // Nothing to do
            }
            case Pds::MetricType::Float: {
                double value;
                if (m_floats[i](value)) { // Update only when valid
                    setValue(m_families[i], value);
                }
                break;
            }
            default: {
                setValue(m_families[i], m_values[i]());
                break;
            }
        }
    }
    return m_families;
}


Pds::PromHistogram::PromHistogram(unsigned numBins, double binWidth, double binMin) :
  m_boundaries(numBins),
  m_counts    (numBins + 1),
  m_sum       (0.0)
{
    //if (numBins)
    //    printf("PromHisto: numBins %u, binWidth %f, binMin %f\n", numBins, binWidth, binMin);
    for (unsigned i = 0; i < m_boundaries.size(); ++i) {
        m_boundaries[i] = binMin + binWidth * static_cast<double>(i);
    }
}

std::shared_ptr<Pds::PromHistogram>
    Pds::MetricExporter::histogram(const std::string& name,
                                   const std::map<std::string, std::string>& labels,
                                   unsigned numBins, double binWidth, double binMin)
{
    std::lock_guard<std::mutex> lock(m_mutex);
    int i = find(name);
    if (i != -1) {
        _erase(i);
    }
    Pds::MetricType type = Pds::MetricType::Histogram;
    prometheus::MetricType prometheusType = prometheus::MetricType::Histogram;
    m_families.emplace_back(makeMetric(name, labels, prometheusType));
    m_families.back().metric[0].histogram.bucket.resize(numBins + 1);
    m_values.push_back(nullptr);        // Placeholder; won't be called
    m_histos.push_back(std::make_shared<PromHistogram>(numBins, binWidth, binMin));
    m_type.push_back(type);
    m_previous.push_back({});           // Placeholder: unused

    //for (unsigned i = 0; i < m_type.size(); ++i)
    //  printf("type[%u] %d\n", i, int(m_type[i]));
    return m_histos.back();
}

void Pds::PromHistogram::collect(prometheus::MetricFamily& family)
{
    auto& metric = family.metric[0];

    auto cumulative_count = 0ULL;
    for (std::size_t i = 0; i < m_counts.size(); i++) {
        cumulative_count += m_counts[i];
        auto& bucket = metric.histogram.bucket[i];
        bucket.cumulative_count = cumulative_count;
        bucket.upper_bound = (i == m_boundaries.size()
                           ? std::numeric_limits<double>::infinity()
                           : m_boundaries[i]);
        //printf("collect: i %zd, cnt %lu, ub %f\n", i, bucket.cumulative_count, bucket.upper_bound);
    }
    metric.histogram.sample_count = cumulative_count;
    metric.histogram.sample_sum = m_sum;

    //printf("collect: count %llu, sum %f\n", cumulative_count, m_sum);
    //for (unsigned i = 0; i < metric.histogram.bucket.size(); ++i)
    //    printf("collect: bucket[%u] cnt %lu, ub %f\n",
    //           i, metric.histogram.bucket[i].cumulative_count, metric.histogram.bucket[i].upper_bound);
}

void Pds::PromHistogram::observe(double sample)
{
    auto bin = static_cast<std::size_t>(std::distance(
        m_boundaries.begin(),
        std::find_if(m_boundaries.begin(), m_boundaries.end(),
                     [sample](double boundary) { return boundary >= sample; })));
    if (bin >= 0 && bin < m_counts.size()) {
        m_counts[bin]++;
        m_sum += sample;
    }
    else {
      fprintf(stderr, "%s:\n  Bin number %zd is out of range [0, %zd) for sample %f ([%f - %f))\n",
              __PRETTY_FUNCTION__, bin, m_counts.size(), sample, *m_boundaries.begin(), *m_boundaries.end());
    }
    //printf("observe: sample %f, bin %zd, counts %lu, sum %f\n",
    //       sample, bin, m_counts[bin], m_sum);
}

void Pds::PromHistogram::clear()
{
    for (unsigned i = 0; i < m_counts.size(); ++i)
        m_counts[i] = 0;
    m_sum = 0.0;
}<|MERGE_RESOLUTION|>--- conflicted
+++ resolved
@@ -13,8 +13,6 @@
 std::unique_ptr<prometheus::Exposer>
 Pds::createExposer(const std::string& prometheusDir,
                    const std::string& hostname)
-<<<<<<< HEAD
-=======
 {
     return createExposer(prometheusDir, hostname, 0);
 }
@@ -23,7 +21,6 @@
 Pds::createExposer(const std::string& prometheusDir,
                    const std::string& hostname,
                    unsigned           portOffset)
->>>>>>> c8055d74
 {
     // Allow prometheus monitoring to be disabled
     if (prometheusDir.empty())  return {};
@@ -34,11 +31,7 @@
     unsigned port;
     for (unsigned i = 0; i < MAX_PROM_PORTS; ++i) {
         try {
-<<<<<<< HEAD
-            port = PROM_PORT_BASE + i;
-=======
             port = PROM_PORT_BASE + (i + portOffset)%MAX_PROM_PORTS;
->>>>>>> c8055d74
             std::string fileName = prometheusDir + "/drpmon_" + hostname + "_" + std::to_string(i) + ".yaml";
             // Commented out the existing file check so that the file's date is refreshed
             //struct stat buf;
