--- conflicted
+++ resolved
@@ -122,24 +122,7 @@
 
 void ZmqSocket::send(const std::string& msg)
 {
-<<<<<<< HEAD
-    while (1) {
-        json msg = recv_json(m_sub);
-        std::string key = msg["header"]["key"];
-        std::cout << std::setw(4) << msg << "\n\n";
-        printf("received key = %s\n", key.c_str());
-        if (key == "status") {
-            printf("(%s ignored)\n\n", key.c_str());
-            continue;
-        }
-        m_handle_request[key](msg);
-        if (key == "connect") {
-            break;
-        }
-    }
-=======
     zmq_send(socket, msg.c_str(), msg.length(), 0);
->>>>>>> d1ff5f2c
 }
 
 
