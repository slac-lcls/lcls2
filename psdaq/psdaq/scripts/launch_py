<<<<<<< HEAD
#!/bin/bash
#export PSPKG_ROOT=/reg/g/pcds/pkg_mgr
#export PSPKG_RELEASE=controls-basic-0.0.2
#export PSPKG_RELEASE=controls-0.0.8
#source $PSPKG_ROOT/etc/set_env.sh
# psconda.sh takes arguments to optionally select a py2 environment
# we want py3 here, so we pass ""
=======
#!/bin/bash                                                                     
#export PSPKG_ROOT=/reg/g/pcds/pkg_mgr                                          
#export PSPKG_RELEASE=controls-basic-0.0.2                                      
#export PSPKG_RELEASE=controls-0.0.8                                            
#source $PSPKG_ROOT/etc/set_env.sh                                              
# psconda.sh takes arguments to optionally select a py2 environment             
# we want py3 here, so we pass ""                                               
>>>>>>> 26e15b05
source /reg/g/psdm/sw/conda2/manage/bin/psconda.sh ""
SCRIPTDIR="$( cd "$( dirname "${BASH_SOURCE[0]}" )" && pwd )"
export PATH=$SCRIPTDIR/../../../install/bin:${PATH}
#source $PSPKG_ROOT/etc/env_add_pkg.sh pyqtgraph/0.9.10                         
#source $PSPKG_ROOT/etc/env_add_pkg.sh                                          
export EPICS_CA_SERVER_PORT=5066
export EPICS_CA_REPEATER_PORT=5067
export EPICS_CA_ADDR_LIST=10.0.3.255
#export EPICS_CA_ADDR_LIST=172.21.42.255                                        
export EPICS_CA_AUTO_ADDR_LIST=NO
python "$@"<|MERGE_RESOLUTION|>--- conflicted
+++ resolved
@@ -1,12 +1,3 @@
-<<<<<<< HEAD
-#!/bin/bash
-#export PSPKG_ROOT=/reg/g/pcds/pkg_mgr
-#export PSPKG_RELEASE=controls-basic-0.0.2
-#export PSPKG_RELEASE=controls-0.0.8
-#source $PSPKG_ROOT/etc/set_env.sh
-# psconda.sh takes arguments to optionally select a py2 environment
-# we want py3 here, so we pass ""
-=======
 #!/bin/bash                                                                     
 #export PSPKG_ROOT=/reg/g/pcds/pkg_mgr                                          
 #export PSPKG_RELEASE=controls-basic-0.0.2                                      
@@ -14,7 +5,6 @@
 #source $PSPKG_ROOT/etc/set_env.sh                                              
 # psconda.sh takes arguments to optionally select a py2 environment             
 # we want py3 here, so we pass ""                                               
->>>>>>> 26e15b05
 source /reg/g/psdm/sw/conda2/manage/bin/psconda.sh ""
 SCRIPTDIR="$( cd "$( dirname "${BASH_SOURCE[0]}" )" && pwd )"
 export PATH=$SCRIPTDIR/../../../install/bin:${PATH}
