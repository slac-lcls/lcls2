--- conflicted
+++ resolved
@@ -153,12 +153,8 @@
     if slane is not None:
         lane = int(slane)
 
-<<<<<<< HEAD
-def wave8_connect(epics_prefix, connect_json_str):
-=======
-def wave8_connect(base):
+def wave8_connect(base, connect_json_str):
     epics_prefix = base['prefix']
->>>>>>> 941458fe
 
     #  Switch to LCLS2 Timing
     #    Need this to properly receive RxId
@@ -433,7 +429,7 @@
     values = [0]
     ctxt_put(names_cfg, values)
 
-    #  Leaving DAQ control.  
+    #  Leaving DAQ control.
     if base['timebase']=='186M':
         config_timing(epics_prefix)
 
