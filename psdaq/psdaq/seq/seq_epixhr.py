--- conflicted
+++ resolved
@@ -9,10 +9,6 @@
 from psdaq.seq.seqprogram import *
 import psdaq.seq.seqplot as seqp
 import numpy as np
-<<<<<<< HEAD
-#from psdaq.seq.seqplot import *
-=======
->>>>>>> 5f3daf67
 
 def auto_int(val):
     return int(val,0)
@@ -185,11 +181,7 @@
         MainWindow.setCentralWidget(centralWidget)
         MainWindow.updateGeometry()
         MainWindow.show()
-<<<<<<< HEAD
 
-=======
-        
->>>>>>> 5f3daf67
         app.exec_()
 
 if __name__ == '__main__':
