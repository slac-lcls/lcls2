import argparse
import json
import os
import sys
import numpy
from itertools import chain
from functools import reduce
import operator
import psdaq.configdb.tsdef as ts # for marker/interval mapping

verbose = False

#
#  Need a control sequence with periodic triggers at different rates and phasing
#  The periods will be the minimum bunch spacing for SXR and HXR delivery
#  The 'args' parameter shall have .period,.start_bucket lists for each 
#  sequence bit
#
def gcd(a,b):
    d = min(a,b)
    y = max(a,b)
    while True:
        r = y%d
        if r == 0:
            return d
        d = r

def lcm(a,b):
    return a*b // gcd(a,b)

def myunion(s0,s1):
    return set(s0) | set(s1)

class PeriodicGenerator(object):
    '''period : value or list of values representing the interval to be repeated.
       start  : value or list of values of the bucket on which to start the period(s).
       charge : electron bunch charge for beam requests.  Only used by TPG.
       repeat -1 : repeat forever
               0 : don't repeat
               n : repeat n times
       notify : insert a notify instruction when the entire sequence is completed
       merge  : output ControlRequest([0]) on any of the periods, else ControlRequest([n..]) for each period n.
       marker : marker id for period counts
       resync : insert a slow fixed rate marker at the end of the sequence to keep it aligned in cases of XPM 
                transmission/receive drops.  This can only happen if the repeating part of the sequence does not cross
                the slow marker boundaries.
    '''
    def __init__(self, period, start, charge=None, repeat=-1, notify=False, merge=False, marker=None, resync=True):
        self.charge = charge
        self.merge  = merge
        if marker is None:
            for k,v in ts.FixedIntvsDict.items():
                if v["intv"]==1:
                    marker = k
                    break
        self.resync = resync
        self.init(period, start, marker, repeat, notify)

    def init(self, period, start, marker='910kH', repeat=-1, notify=False):
        self.async_start       = 0
        if isinstance(period,list):
            if len(period) != len(start):
                raise ValueError('period and start lists must be equal length')
            self.period    = period
            self.start     = start
        else:
            self.period    = [period]
            self.start     = [start]
        if marker in ts.FixedIntvsDict.keys():
            self.syncins = f'FixedRateSync( marker=\"{marker}\"'
        elif marker[0]=='a':
            rate, tslots = marker[1:].split('t')
            tsm = 0
            for t in tslots:
                tsm |= 1<<(int(t)-1)
            self.syncins = f'ACRateSync( {tsm}, \"{rate}\"'
        else:
            options = list(ts.FixedIntvsDict.keys())
            options.append( f'a{ts.acRates}t[1..6]')
            raise ValueError(f'marker {marker} not recognized. Options are {options}')

<<<<<<< HEAD
        print('syncins = \"{self.syncins}\"')
=======
        print(f'#syncins = \"{self.syncins}\"')
>>>>>>> 88590468
        self.repeat = repeat
        self.notify = notify

#        if not numpy.less(start,period).all():
#            raise ValueError('start must be less than period')

        self.desc = 'Periodic: period[{}] start[{}]'.format(period,start)
        self.instr = ['instrset = []']
        self.ninstr = 0
        self._fill_instr()
        if self.ninstr > 1024:
            raise RuntimeError('Instruction cache overflow [{}]'.format(self.ninstr))
        
    def _wait(self, intv):
        if intv <= 0:
            raise ValueError
        if intv >= 2048:
            self.instr.append('iinstr = len(instrset)')
            #  _Wait for 2048 intervals
            self.instr.append(f'instrset.append( {self.syncins}, occ=2048) )')
            self.ninstr += 1
            if intv >= 4096:
                #  Branch conditionally to previous instruction
                self.instr.append('instrset.append( Branch.conditional(line=iinstr, counter=3, value={}) )'.format(int(intv/2048)-1))
                self.ninstr += 1

        rint = intv%2048
        if rint:
            self.instr.append(f'instrset.append( {self.syncins}, occ={rint} ) )' )
            self.ninstr += 1

    def _fill_instr(self):
        #  Common period (subharmonic)
        period = numpy.lcm.reduce(self.period)

        #  Brute force it to see how far we get (when will it fail?)
        print('# period {}  args.period {}'.format(period,self.period))
        reps   = [period // p for p in self.period]
        last_start = numpy.max(self.start)

        #  First handle the interval up to the last start bucket
        if last_start > 0:
            bkts = [range(self.start[i],last_start,self.period[i]) for i in range(len(self.period))]
            self.fill_bkts(bkts,last_start)

        #  Then, repeat the period starting after the last start bucket
        start_repeat = self.ninstr
        bkts = []
        for i in range(len(self.start)):
            if self.start[i]<last_start:
                np = 1+(last_start-self.start[i]-1)//self.period[i]
                bkts.append(range(np*self.period[i]+self.start[i]-last_start,period,self.period[i]))
            else:
                bkts.append(range(0,period,self.period[i]))
        if self.fill_bkts(bkts,period,resync=self.resync,start=last_start):
            start_repeat = 0

        if self.repeat < 0:
            self.instr.append(f'instrset.append( Branch.unconditional({start_repeat}) )')
            self.ninstr += 1
        else:
            if self.repeat > 0:
                self.instr.append(f'instrset.append( Branch.conditional({start_repeat}, 2, {self.repeat}) )')
                self.ninstr += 1

            if self.notify:
                self.instr.append('instrset.append( CheckPoint() )')
                self.ninstr += 1

            self.instr.append('last = len(instrset)')
            self.instr.append('instrset.append( FixedRateSync(marker="1H",occ=1) )')
            self.instr.append('instrset.append( Branch.unconditional(last) )')
            self.ninstr += 2


    def fill_bkts(self,bkts,period,resync=False,start=None):
        bunion = sorted(reduce(myunion,bkts))  # set of buckets with a request
        reqs   = []  # list of request values for those buckets
        for b in bunion:
            req = []
            for i,bs in enumerate(bkts):
                if b in bs:
                    req.append(i)
            reqs.append(req)

        blist  = [0] + list(bunion)
        bsteps = list(map(operator.sub,blist[1:],blist[:-1]))
        rem    = period - blist[-1]  # remainder to complete common period

        if verbose:
            print('#common period {}'.format(period))
            print('#bkts {}'.format(bkts))
            print('#bunion {}'.format(bunion))
            print('#blist {}  bsteps {}  reqs {}  rem {}'.format(blist,bsteps,reqs,rem))

        if len(bsteps)==0:
            self._wait(rem)
            return

        #  Reduce common steps+requests into loops
        breps = []
        nreps = 0
        for i in range(1,len(bsteps)):
            if bsteps[i]==bsteps[i-1] and reqs[i]==reqs[i-1]:
                nreps += 1
            else:
                breps.append(nreps)
                nreps = 0
        breps.append(nreps)

        i = 0
        j = 0
        for r in breps:
            if r > 0:
                del bsteps[j:j+r]
                del reqs  [j:j+r]
                if verbose:
                    print('#del [{}:{}]'.format(j,j+r))
                    print('#bsteps {}'.format(bsteps))
                    print('#reqs   {}'.format(reqs))
            j += 1

        if verbose:
            print('#breps  {}'.format(breps))
            print('#bsteps {}'.format(bsteps))
            print('#reqs   {}'.format(reqs))

        #  Now step to each bucket, make the request, and repeat if necessary
        for i,n in enumerate(breps):
            if n > 0:
                self.instr.append('# loop: req {} of step {} and repeat {}'.format(reqs[i],bsteps[i],n))
                self.instr.append('start = len(instrset)')
                if bsteps[i]>0:
                    self._wait(bsteps[i])
                if self.charge is not None:
                    self.instr.append('instrset.append( BeamRequest({}) )'.format(self.charge))
                else:
                    self.instr.append('instrset.append( ControlRequest({}) )'.format([0] if self.merge else reqs[i]))
                self.ninstr += 1
                self.instr.append('instrset.append( Branch.conditional(start, 0, {}) )'.format(n))
                self.ninstr += 1
            else:
                if bsteps[i]>0:
                    self._wait(bsteps[i])
                if self.charge is not None:
                    self.instr.append('instrset.append( BeamRequest({}) )'.format(self.charge))
                else:
                    self.instr.append('instrset.append( ControlRequest({}) )'.format([0] if self.merge else reqs[i]))
                self.ninstr += 1
        
        #  Step to the end of the common period and repeat
        if rem > 0:
            #  This is an opportunity to resync
            if resync:
                for k,v in ts.FixedIntvsDict.items():
                    #  Check that period is a marker interval and pattern does not exceed the marker interval
                    if period==v['intv'] and start<rem:
                        print(f'PeriodicGenerator: Filling remainder {rem} with sync to {k}, start {start}, period {period}')
                        self.instr.append(f'instrset.append( FixedRateSync(marker="{k}",occ=1) )')
                        return True
            #  No resync
            self._wait(rem)

        return False

def main():
    parser = argparse.ArgumentParser(description='Periodic sequence generator')
    parser.add_argument("-p", "--period"            , required=True , nargs='+', type=int, 
                        help="buckets between start of each train")
    parser.add_argument("-s", "--start_bucket"      , required=True , nargs='+', type=int,
                        help="starting bucket for first train")
    parser.add_argument("-d", "--description"       , required=True , nargs='+', type=str,
                        help="description for each event code")
    parser.add_argument("-r", "--repeat"            , default=-1 , type=int,
                        help="number of times to repeat 1 second sequence (default: indefinite)")
    parser.add_argument("-n", "--notify"            , action='store_true',
                        help="assert SeqDone PV when repeats are finished")
    parser.add_argument("-m", "--merge"            , action='store_true',
                        help="merge all triggers onto one code")
    parser.add_argument("-M", "--marker"            , default=None, type=str,
                        help="Marker for counting buckets (910kH, 1H, for example).\nAC markers are specified as aRRtXX, where RR=(60H,30H,10H,5H,0.5H) and XX is a combination of up to 6 digits in the range 1-6.\nFor example, a60Ht123456 is 360Hz.")
    args = parser.parse_args()
    print('# periodicgenerator args {}'.format(args))
    #marker = None if args.marker is None else f'\"{args.marker}\"'
    marker = None if args.marker is None else f'{args.marker}'
    gen = PeriodicGenerator(period=args.period, start=args.start_bucket, repeat=args.repeat, marker=marker, notify=args.notify, merge=args.merge, resync=False)
    if (gen.ninstr > 1000):
        sys.stderr.write('*** Sequence has {} instructions.  May be too large to load. ***\n'.format(gen.ninstr))
    print('# {} instructions'.format(gen.ninstr))

    if len(args.description):
        seqcodes = {i:s for i,s in enumerate(args.description)}
    else:
        seqcodes = {}

    print('')
    print('seqcodes = {}'.format(seqcodes))
    print('')
    for i in gen.instr:
        print('{}'.format(i))

if __name__ == '__main__':
    main()<|MERGE_RESOLUTION|>--- conflicted
+++ resolved
@@ -79,11 +79,9 @@
             options.append( f'a{ts.acRates}t[1..6]')
             raise ValueError(f'marker {marker} not recognized. Options are {options}')
 
-<<<<<<< HEAD
-        print('syncins = \"{self.syncins}\"')
-=======
+
         print(f'#syncins = \"{self.syncins}\"')
->>>>>>> 88590468
+
         self.repeat = repeat
         self.notify = notify
 
