--- conflicted
+++ resolved
@@ -36,11 +36,7 @@
     pvdb[sec+':FIDs'       ] = {'type' : 'float', 'value': 0}
     pvdb[sec+':SOFs'       ] = {'type' : 'float', 'value': 0}
     pvdb[sec+':EOFs'       ] = {'type' : 'float', 'value': 0}
-<<<<<<< HEAD
     
-=======
-
->>>>>>> c20e39c4
 def main():
     global pvdb
     pvdb = {}     # start with empty dictionary
@@ -57,7 +53,7 @@
         logging.basicConfig(level=logging.DEBUG)
 
     prefix = args.P
-
+    
     # PVs
 #    pvdb[':PARTITIONS'         ] = {'type' : 'int', 'value' : 255}
     pvdb[':PAddr'              ] = {'type' : 'int'}
@@ -122,10 +118,7 @@
         pvdb[':PLL_Reset'     +'%d'%i] = {'type' : 'int'}
         pvdb[':PLL_Skew'      +'%d'%i] = {'type' : 'int'}
 
-<<<<<<< HEAD
-=======
-    addTiming('')   # For old XPM firmware
->>>>>>> c20e39c4
+    #addTiming('')   # For old XPM firmware
     addTiming(':Us')
     addTiming(':Cu')
 
