--- conflicted
+++ resolved
@@ -51,11 +51,7 @@
         pvdb[stationstr+':%d:L0Select_SeqBit'    %i] = {'type' : 'int'}
         pvdb[stationstr+':%d:DstSelect'          %i] = {'type' : 'int', 'value': 1}
         pvdb[stationstr+':%d:DstSelect_Mask'     %i] = {'type' : 'int'}
-<<<<<<< HEAD
         pvdb[stationstr+':%d:L0Delay'            %i] = {'type' : 'int', 'value': 99}
-=======
-        pvdb[stationstr+':%d:L0Delay'            %i] = {'type' : 'int', 'value' : 99}
->>>>>>> c20e39c4
         pvdb[stationstr+':%d:ResetL0'            %i] = {'type' : 'int'}
         pvdb[stationstr+':%d:Run'                %i] = {'type' : 'int'}
 
@@ -71,11 +67,7 @@
         pvdb[stationstr+':%d:PipelineDepth'%i] = {'type' : 'int'}
         #  Generic message interface
         pvdb[stationstr+':%d:MsgHeader'    %i] = {'type' : 'int'}
-<<<<<<< HEAD
         pvdb[stationstr+':%d:MsgInsert'    %i] = {'type' : 'int', 'value': 0}
-=======
-        pvdb[stationstr+':%d:MsgInsert'    %i] = {'type' : 'int', 'value' : 0}
->>>>>>> c20e39c4
         pvdb[stationstr+':%d:MsgPayload'   %i] = {'type' : 'int'}
         #  Specific messages
         pvdb[stationstr+':%d:MsgConfig'    %i] = {'type' : 'int'}
