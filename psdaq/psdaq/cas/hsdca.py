--- conflicted
+++ resolved
@@ -60,7 +60,7 @@
         grid.addWidget( QtWidgets.QLabel(label), row, 0, QtCore.Qt.AlignHCenter )
         for i in range(len(self.pv.get())):
             grid.addWidget( self._display[i], row, i+1, QtCore.Qt.AlignHCenter )
-
+        
 class PvCol(PvArray):
     def __init__( self, grid, col, pvname, label, Editable=True):
         super(PvCol, self).__init__( pvname, Editable)
@@ -70,7 +70,7 @@
         grid.addWidget( QtWidgets.QLabel(label), 0, col, QtCore.Qt.AlignHCenter )
         for i in range(len(self.pv.get())):
             grid.addWidget( self._display[i], i+1, col, QtCore.Qt.AlignHCenter )
-
+        
 class HsdConfig(QtWidgets.QWidget):
 
     def __init__(self, pvbase):
@@ -120,7 +120,7 @@
         lo.addWidget(PvPushButton( pvbase+':BASE:DISABLETR'  , 'Disable'))
 
         lo.addStretch(1)
-
+        
         self.setLayout(lo)
 
 class HsdStatus(QtWidgets.QWidget):
@@ -151,27 +151,6 @@
             glo.addWidget( QtWidgets.QLabel('%d'%i), 0, i+1,
                            QtCore.Qt.AlignHCenter )
         # Table data
-<<<<<<< HEAD
-        PvRow( glo, 1, pvbase+':PGPLOCLINKRDY', 'PgpLocalRdy' , False)
-        PvRow( glo, 2, pvbase+':PGPREMLINKRDY', 'PgpRemoteRdy' , False)
-        PvRow( glo, 3, pvbase+':PGPTXCLKFREQ' , 'PgpTx clk freq' , False)
-        PvRow( glo, 4, pvbase+':PGPRXCLKFREQ' , 'PgpRx clk freq' , False)
-        PvRow( glo, 5, pvbase+':PGPTXCNT'   , 'PgpTx frame rate' , False)
-        PvRow( glo, 6, pvbase+':PGPTXCNTSUM', 'PgpTx frame count' , False)
-        PvRow( glo, 7, pvbase+':PGPTXERRCNT', 'PgpTx error count' , False)
-        PvRow( glo, 8, pvbase+':PGPRXCNT'   , 'PgpRx opcode count', False)
-        PvRow( glo, 9, pvbase+':PGPRXLAST'  , 'PgpRx last opcode' , False)
-        PvRow( glo,10, pvbase+':PGPREMPAUSE'    , 'PgpRemPause/OF' , False)
-
-        PvRow( glo,11, pvbase+':RAW_FREEBUFSZ'  , 'Raw Free Bytes' , False)
-        PvRow( glo,12, pvbase+':RAW_FREEBUFEVT' , 'Raw Free Events', False)
-        PvRow( glo,13, pvbase+':FEX_FREEBUFSZ'  , 'Fex Free Bytes' , False)
-        PvRow( glo,14, pvbase+':FEX_FREEBUFEVT' , 'Fex Free Events', False)
-        PvRow( glo,15, pvbase+':NAT_FREEBUFSZ'  , 'Nat Free Bytes' , False)
-        PvRow( glo,16, pvbase+':NAT_FREEBUFEVT' , 'Nat Free Events', False)
-        PvRow( glo,17, pvbase+':WRFIFOCNT' , 'Write FIFO Count', False)
-        PvRow( glo,18, pvbase+':RDFIFOCNT' , 'Read FIFO Count', False)
-=======
         pvtable = [  ('PgpLocalRdy',         'PGPLOCLINKRDY'),
                     ('PgpRemoteRdy',        'PGPREMLINKRDY'),
                     ('PgpTx clk freq',      'PGPTXCLKFREQ'),
@@ -194,7 +173,6 @@
             pvRows.append(PvRow( glo, i+1, pvbase+':'+elem[1], elem[0], False ))
         for i,elem in enumerate(pvtable):
             pvRows[i].__initUI__(glo, i+1, pvbase+':'+elem[1], elem[0], False )
->>>>>>> c20e39c4
 
         lo.addLayout(glo)
         lo.addStretch(1)
@@ -244,7 +222,7 @@
         prefix = pvbase+':'
 
         lo = QtWidgets.QVBoxLayout()
-
+        
         lo.addWidget(PvPushButton( pvbase+':RESET', 'Reset'))
         lo.addWidget(PvCheckBox( pvbase+':PGPLOOPBACK', 'Loopback'))
 
