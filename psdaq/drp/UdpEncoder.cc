--- conflicted
+++ resolved
@@ -141,21 +141,10 @@
 
 void UdpReceiver::stop()
 {
-<<<<<<< HEAD
-    // get new buffers
-    if (m_current == m_available) {
-        m_current = 0;
-        m_available = read();
-        m_nDmaRet = m_available;
-        if (m_available == 0) {
-            return nullptr;
-        }
-=======
     m_terminate.store(true, std::memory_order_release);
 
     if (m_udpReceiverThread.joinable()) {
         m_udpReceiverThread.join();
->>>>>>> e2b6eb1f
     }
 
     logging::info("%s stopped", name().c_str());
@@ -720,13 +709,7 @@
     const std::chrono::microseconds tmo(int(1.1 * m_drp.tebPrms().maxEntries * 14/13));
     auto tInitial = Pds::fast_monotonic_clock::now(CLOCK_MONOTONIC);
 
-<<<<<<< HEAD
-    if (m_para->loopbackPort) {
-        _loopbackInit();        // LOOPBACK TEST
-    }
-=======
     m_udpReceiver->start();
->>>>>>> e2b6eb1f
 
     while (true) {
         if (m_terminate.load(std::memory_order_relaxed)) {
@@ -904,14 +887,6 @@
         // Allocate a transition dgram from the pool and initialize its header
         Pds::EbDgram* trDg = m_pool->transitionDgrams[evtIdx];
         *trDg = pgpDg;                  // Initialized Xtc, possibly w/ damage
-<<<<<<< HEAD
-
-        if (tsMatchDegree == 2) {       // Keep PV for the next L1A
-          m_pvQueue.try_pop(dgram);     // Actually consume the element
-          m_bufferFreelist.push(dgram); // Return buffer to freelist
-        }
-=======
->>>>>>> e2b6eb1f
     }
 
     _sendToTeb(pgpDg, evtIdx);
