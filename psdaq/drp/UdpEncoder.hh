--- conflicted
+++ resolved
@@ -225,19 +225,11 @@
     void _disconnect();
     void _error(const std::string& which, const nlohmann::json& msg, const std::string& errorMsg);
 private:
-<<<<<<< HEAD
-    Parameters& m_para;
-    MemPoolCpu m_pool;
-    DrpBase m_drp;
-    std::unique_ptr<UdpEncoder> m_udpDetector;
-    Detector* m_det;
-    bool m_unconfigure;
-=======
+    Parameters&   m_para;
+    MemPoolCpu    m_pool;
     DrpBase       m_drp;
-    Parameters&   m_para;
     UdpEncoder*   m_det;        // replaced m_udpDetector
     bool          m_unconfigure;
->>>>>>> 51ce5a85
 };
 
 }