--- conflicted
+++ resolved
@@ -70,19 +70,12 @@
 {
     Parameters para;
     para.partition = 0;
-<<<<<<< HEAD
-    int lane_mask = 0xf;
-    std::string detector_type;
-    int c;
-    while((c = getopt(argc, argv, "p:o:l:D:")) != EOF) {
-=======
     para.collect_host = "drp-tst-acc06";
     int device_id = 0x2031;
     int lane_mask = 0xf;
     std::string detector_type;
     int c;
     while((c = getopt(argc, argv, "p:o:d:l:D:C:")) != EOF) {
->>>>>>> 64edc756
         switch(c) {
             case 'p':
                 para.partition = std::stoi(optarg);
