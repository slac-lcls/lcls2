--- conflicted
+++ resolved
@@ -91,8 +91,6 @@
                 exit(1);
         }
     }
-<<<<<<< HEAD
-=======
 
     // event builder
     para.tPrms = { /* .addrs         = */ { },
@@ -118,7 +116,6 @@
                    /* .maxTrSize     = */ 1024, //mon_trSize,
                    /* .verbose       = */ 0 };
 
->>>>>>> 7abe167e
     join_collection(para);
     printf("output dir: %s\n", para.output_dir.c_str());
 
