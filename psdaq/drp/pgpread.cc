#include <atomic>
#include <string>
#include <iostream>
#include <signal.h>
#include <cstdio>
#include "psdaq/aes-stream-drivers/AxisDriver.h"
#include <stdlib.h>
#include "drp.hh"
#include "psdaq/service/EbDgram.hh"
#include "EventBatcher.hh"
#include "xtcdata/xtc/Dgram.hh"
#include <unistd.h>
#include <getopt.h>
#include "psdaq/mmhw/TriggerEventManager2.hh"


typedef Pds::Mmhw::TriggerEventManager2 TEM;

#define MAX_RET_CNT_C 1000
static int fd;
std::atomic<bool> terminate;

using namespace Drp;

unsigned dmaDest(unsigned lane, unsigned vc)
{
    return (lane<<PGP_MAX_LANES) | vc;
}

void int_handler(int dummy)
{
    terminate.store(true, std::memory_order_release);
    // dmaUnMapDma();
}

static void show_usage(const char* p)
{
    printf("Usage: %s -d <device file> [-c <virtChan>] [-l <laneMask>] [-r]\n",p);
    printf("       -r  Has batcher event builder\n");
    printf("       -v  verbose\n");
}

int main(int argc, char* argv[])
{
    int c, virtChan;

    virtChan = 0;
    uint8_t laneMask = (1 << PGP_MAX_LANES) - 1;
    std::string device;
    unsigned lverbose = 0;
    bool lrogue = false, timing_kcu_enable=false;
    bool lusage = false;
    while((c = getopt(argc, argv, "c:d:l:tvrh?")) != EOF) {
        switch(c) {
            case 'd':
                device = optarg;
                break;
            case 'c':
                virtChan = atoi(optarg);
                break;
            case 'l':
                laneMask = std::stoul(optarg, nullptr, 16);
                break;
            case 'r':
                lrogue = true;
                break;
            case 'v':
                ++lverbose;
                break;
            case 't':
                timing_kcu_enable = true;
                break;
            default:
                lusage = true;
                break;
        }
    }

    if (lusage) {
        show_usage(argv[0]);
        return -1;
    }

    // Complain if all arguments weren't consummed
    if (optind < argc) {
        printf("Unrecognized argument:\n");
        while (optind < argc)
            printf("  %s ", argv[optind++]);
        printf("\n");
        show_usage(argv[0]);
        return 1;
    }

    terminate.store(false, std::memory_order_release);
    signal(SIGINT, int_handler);

    uint8_t mask[DMA_MASK_SIZE];
    dmaInitMaskBytes(mask);

    for (unsigned i=0; i<PGP_MAX_LANES; i++) {
        if (laneMask & (1 << i)) {
            if (virtChan<0) {
                for(unsigned j=0; j<4; j++) {
                    uint32_t dest = dmaDest(i, j);
                    printf("setting lane %u, dest 0x%x \n",i,dest);
                    dmaAddMaskBytes((uint8_t*)mask, dest);
                }
            }
            else {
                uint32_t dest = dmaDest(i, virtChan);
                printf("setting lane %u, dest 0x%x \n",i,dest);
                dmaAddMaskBytes((uint8_t*)mask, dest);
            }
        }
    }

    std::cout<<"device  "<<device<<'\n';
    fd = open(device.c_str(), O_RDWR);
    if (fd < 0) {
        std::cout<<"Error opening "<<device<<'\n';
        return -1;
    }

    uint32_t dmaCount, dmaSize;
    void** dmaBuffers = dmaMapDma(fd, &dmaCount, &dmaSize);
    if (dmaBuffers == NULL ) {
        printf("Failed to map dma buffers!\n");
        return -1;
    }
    printf("dmaCount %u  dmaSize %u\n", dmaCount, dmaSize);

    if (dmaSetMaskBytes(fd, mask)) {
        perror("dmaSetMaskBytes");
        printf("Failed to allocate lane/vc "
               "- does another process have %s open?\n", device.c_str());
        const unsigned* u = reinterpret_cast<const unsigned*>(mask);
        for(unsigned i=0; i<DMA_MASK_SIZE/4; i++)
            printf("%08x%c", u[i], (i%8)==7?'\n':' ');
        return -1;
    }

    if (timing_kcu_enable){
        unsigned m_readoutGroup = 0;
        int links = 1;

        TEM* mem_pointer = (TEM*)0x00C20000;
        TEM* tem = new (mem_pointer) TEM;
        for(unsigned i=0; i<8; i++) {
            if (links&(1<<i)) {
                Pds::Mmhw::TriggerEventBuffer& b = tem->det(i);
                b.enable = 1<<2;  // reset counters
                b.pauseThresh = 16;
                b.group = m_readoutGroup;
                b.enable = 3; // enable

                dmaWriteRegister(fd, 0x00a00000+4*(i&3), (1<<30));  // clear
                dmaWriteRegister(fd, 0x00a00000+4*(i&3), (1<<31));  // enable
            }

        }

    }

    uint64_t nevents = 0L;
    int32_t dmaRet[MAX_RET_CNT_C];
    uint32_t dmaIndex[MAX_RET_CNT_C];
    uint32_t dmaDest[MAX_RET_CNT_C];
    while (1) {
        if (terminate.load(std::memory_order_acquire) == true) {
            close(fd);
            printf("closed\n");
            break;
        }

        int32_t ret = dmaReadBulkIndex(fd, MAX_RET_CNT_C, dmaRet, dmaIndex, NULL, NULL, dmaDest);
        for (int b=0; b < ret; b++) {
            uint32_t index = dmaIndex[b];
            uint32_t size = dmaRet[b];
            uint32_t dest = dmaDest[b] >> 8;
            uint32_t vc   = dmaDest[b] & 0xff;
            const Pds::TimingHeader* event_header;
            if (!lrogue)
                event_header = reinterpret_cast<Pds::TimingHeader*>(dmaBuffers[index]);
            else {
                EvtBatcherHeader& ebh = *(EvtBatcherHeader*)(dmaBuffers[index]);
                event_header = reinterpret_cast<Pds::TimingHeader*>(ebh.next());
                EvtBatcherSubFrameTail& ebsft = *(EvtBatcherSubFrameTail*)((char*)(dmaBuffers[index])+size-ebh.lineWidth(ebh.width));
                printf("\nEventBatcherHeader: vers %d seq %d width %d sfsize %d\n",ebh.version,ebh.sequence_count,ebh.width,ebsft.size());
            }
            XtcData::TransitionId::Value transition_id = event_header->service();

            ++nevents;

            if (lverbose || (transition_id != XtcData::TransitionId::L1Accept)) {
<<<<<<< HEAD
                uint32_t pulseId_low = event_header->pulseId() & 0xffffffff;
                uint32_t pulseId_high = (event_header->pulseId() >> 32) & 0xffffffff;
                printf("Size %u B | Dest %u.%u | Transition id %d | pulse id %lu (%u.%u) | TimeStamp %lu  (%u.%u) | event counter %u | index %u\n",
                       size, dest, vc, transition_id, event_header->pulseId(), pulseId_high, pulseId_low, event_header->time.value(), event_header->time.seconds(), event_header->time.nanoseconds(), event_header->evtCounter, index);
=======
                printf("Size %u B | Dest %u.%u | Transition id %d | pulse id %lu | TimeStamp %u.%09u | event counter %u | index %u\n",
                       size, dest, vc, transition_id, event_header->pulseId(), event_header->time.seconds(), event_header->time.nanoseconds(), event_header->evtCounter, index);
>>>>>>> 51ce5a85
                if (lverbose > 1) {
                    printf("env %08x\n", event_header->env);
                    for(unsigned i=0; i<((size+3)>>2); i++)
                        printf("%08x%c",reinterpret_cast<uint32_t*>(dmaBuffers[index])[i], (i&7)==7 ? '\n':' ');
                    if (((size+3)>>2)&7)
                        printf("\n");
                }
                else {
                    const uint32_t* p = reinterpret_cast<const uint32_t*>(event_header+1);
                    printf("env %08x | payload %08x %08x %08x %08x %08x %08x\n", event_header->env,p[0],p[1],p[2],p[3],p[4],p[5]);
                }
            }
        }
	    if ( ret > 0 ) dmaRetIndexes(fd, ret, dmaIndex);
	    //sleep(0.1)
    }
    printf("finished: nEvents %lu\n", nevents);
}<|MERGE_RESOLUTION|>--- conflicted
+++ resolved
@@ -192,15 +192,8 @@
             ++nevents;
 
             if (lverbose || (transition_id != XtcData::TransitionId::L1Accept)) {
-<<<<<<< HEAD
-                uint32_t pulseId_low = event_header->pulseId() & 0xffffffff;
-                uint32_t pulseId_high = (event_header->pulseId() >> 32) & 0xffffffff;
-                printf("Size %u B | Dest %u.%u | Transition id %d | pulse id %lu (%u.%u) | TimeStamp %lu  (%u.%u) | event counter %u | index %u\n",
-                       size, dest, vc, transition_id, event_header->pulseId(), pulseId_high, pulseId_low, event_header->time.value(), event_header->time.seconds(), event_header->time.nanoseconds(), event_header->evtCounter, index);
-=======
                 printf("Size %u B | Dest %u.%u | Transition id %d | pulse id %lu | TimeStamp %u.%09u | event counter %u | index %u\n",
                        size, dest, vc, transition_id, event_header->pulseId(), event_header->time.seconds(), event_header->time.nanoseconds(), event_header->evtCounter, index);
->>>>>>> 51ce5a85
                 if (lverbose > 1) {
                     printf("env %08x\n", event_header->env);
                     for(unsigned i=0; i<((size+3)>>2); i++)
