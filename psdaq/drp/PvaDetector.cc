#include "PvaDetector.hh"

#ifdef NDEBUG
#undef NDEBUG
#endif

#include <getopt.h>
#include <cassert>
#include <bitset>
#include <chrono>
#include <unistd.h>
#include <iostream>
#include <map>
#include <algorithm>
#include <limits>
#include <thread>
#include <Python.h>
#include "DataDriver.h"
#include "RunInfoDef.hh"
#include "xtcdata/xtc/Damage.hh"
#include "xtcdata/xtc/DescData.hh"
#include "xtcdata/xtc/ShapesData.hh"
#include "xtcdata/xtc/NamesLookup.hh"
#include "psdaq/service/kwargs.hh"
#include "psdaq/service/EbDgram.hh"
#include "psdaq/eb/TebContributor.hh"
#include "psalg/utils/SysLog.hh"
#include "psdaq/service/fast_monotonic_clock.hh"

using json = nlohmann::json;
using logging = psalg::SysLog;
using ms_t = std::chrono::milliseconds;

namespace Drp {

struct PvaParameters : public Parameters
{
    std::string pvName;
    std::string provider;
    std::string request;
    std::string field;
};

};

static const XtcData::TimeStamp TimeMax(std::numeric_limits<unsigned>::max(),
                                        std::numeric_limits<unsigned>::max());
static unsigned tsMatchDegree = 2;

//
//  Put all the ugliness of non-global timestamps here
//
static int _compare(const XtcData::TimeStamp& ts1,
                    const XtcData::TimeStamp& ts2) {
  int result = 0;

  if ((tsMatchDegree == 0) && !(ts2 == TimeMax))
      return result;

  if (tsMatchDegree == 1) {
    /*
    **  Mask out the fiducial
    */
    const uint64_t mask = 0xfffffffffffe0000ULL;
    uint64_t ts1m = ts1.value()&mask;
    uint64_t ts2m = ts2.value()&mask;

    const uint64_t delta = 10000000; // 10 ms!
    if      (ts1m > ts2m)  result = ts1m - ts2m > delta ?  1 : 0;
    else if (ts2m > ts1m)  result = ts2m - ts1m > delta ? -1 : 0;

    return result;
  }

  if      (ts1 > ts2) result = 1;
  else if (ts2 > ts1) result = -1;
  return result;
}

namespace Drp {

static const XtcData::Name::DataType xtype[] = {
  XtcData::Name::UINT8 , // pvBoolean
  XtcData::Name::INT8  , // pvByte
  XtcData::Name::INT16 , // pvShort
  XtcData::Name::INT32 , // pvInt
  XtcData::Name::INT64 , // pvLong
  XtcData::Name::UINT8 , // pvUByte
  XtcData::Name::UINT16, // pvUShort
  XtcData::Name::UINT32, // pvUInt
  XtcData::Name::UINT64, // pvULong
  XtcData::Name::FLOAT , // pvFloat
  XtcData::Name::DOUBLE, // pvDouble
  XtcData::Name::CHARSTR, // pvString
};

PvaMonitor::PvaMonitor(const PvaParameters& para,
                       PvaDetector&         pvaDetector) :
    Pds_Epics::PvMonitorBase(para.pvName, para.provider, para.request, para.field),
    m_para                  (para),
    m_state                 (NotReady),
<<<<<<< HEAD
    m_pvaDetector           (nullptr)
{
=======
    m_pvaDetector           (pvaDetector),
    m_notifySocket          {&m_context, ZMQ_PUSH}
{
    // ZMQ socket for reporting errors
    m_notifySocket.connect({"tcp://" + m_para.collectionHost + ":" + std::to_string(CollectionApp::zmq_base_port + m_para.partition)});
>>>>>>> e2b6eb1f
}

void PvaMonitor::clear()
{
    std::lock_guard<std::mutex> lock(m_mutex);

    m_state = NotReady;
}

int PvaMonitor::getVarDef(XtcData::VarDef& varDef,
                          size_t&          payloadSize,
                          size_t           rankHack)
{
    std::unique_lock<std::mutex> lock(m_mutex);

    if (m_state != Ready) {
        if (getParams(m_type, m_nelem, m_rank))  {
            const std::chrono::seconds tmo(3);
            m_condition.wait_for(lock, tmo, [this] { return m_state == Ready; });
            if (m_state != Ready) {
                auto msg("Failed to get parameters for PV "+ name());
                logging::error("getVardef: %s", msg.c_str());
                json jmsg = createAsyncErrMsg(m_para.alias, msg);
                m_notifySocket.send(jmsg.dump());
                return 1;
            }
        }
        else {
            m_state = Ready;
        }
    }

    size_t rank = m_rank;
    if (rankHack != size_t(-1))
    {
      rank = rankHack; // Revisit: Hack!
      logging::warning("%s rank overridden from %zu to %zu\n",
                       name().c_str(), m_rank, rank);
    }

    auto xtcType = xtype[m_type];
    varDef.NameVec.push_back(XtcData::Name(m_fieldName.c_str(), xtcType, rank));

    payloadSize = m_nelem * XtcData::Name::get_element_size(xtcType);

    return 0;
}

void PvaMonitor::onConnect()
{
    logging::info("PV %s connected", name().c_str());

    if (m_para.verbose) {
        if (printStructure())
            logging::error("onConnect: printStructure() failed");
    }
}

void PvaMonitor::onDisconnect()
{
    auto msg("PV "+ name() + " disconnected");
    logging::error("%s", msg.c_str());
    json jmsg = createAsyncErrMsg(m_para.alias, msg);
    m_notifySocket.send(jmsg.dump());
}

void PvaMonitor::updated()
{
    if (m_state == Ready) {
        int64_t seconds;
        int32_t nanoseconds;
        getTimestampEpics(seconds, nanoseconds);
        XtcData::TimeStamp timestamp(seconds, nanoseconds);
        //static XtcData::TimeStamp ts_prv(0, 0);
        //
        //if (timestamp > ts_prv) {
        m_pvaDetector.process(timestamp);
        //}
        //else {
        //  printf("Updated: ts didn't advance: new %016lx  prv %016lx  d %ld\n",
        //         timestamp.value(), ts_prv.value(), timestamp.to_ns() - ts_prv.to_ns());
        //}
        //ts_prv = timestamp;
        //
        //if (nanoseconds > 1000000000) {
        //  printf("Updated: nsec > 1 second: %016lx  s %ld  ns %d\n",
        //         timestamp.value(), seconds, nanoseconds);
        //}
        //
        //if ((timestamp.to_ns() > ts_prv.to_ns()) &&
        //    !(timestamp.value() > ts_prv.value())) {
        //  printf("Updated: > disagreement: ts to_ns %016lx  val %016lx\n"
        //         "                        prv to_ns %016lx  val %016lx\n",
        //         timestamp.to_ns(), timestamp.value(),
        //         ts_prv.to_ns(), ts_prv.value());
        //}
    }
    else {
        std::lock_guard<std::mutex> lock(m_mutex);

        if (!getParams(m_type, m_nelem, m_rank))  {
            m_state = Ready;
        }
        m_condition.notify_one();
    }
}


class Pgp : public PgpReader
{
public:
    Pgp(const Parameters& para, DrpBase& drp, Detector* det, const bool& running) :
        PgpReader(para, drp.pool, MAX_RET_CNT_C, 32),
        m_det(det), m_tebContributor(drp.tebContributor()), m_running(running),
        m_available(0), m_current(0), m_nDmaRet(0)
    {
        m_nodeId = drp.nodeId();
        if (drp.pool.setMaskBytes(para.laneMask, 0)) {
            logging::error("Failed to allocate lane/vc");
        }
    }

    Pds::EbDgram* next(uint32_t& evtIndex);
    const uint64_t nDmaRet() { return m_nDmaRet; }
private:
    Pds::EbDgram* _handle(uint32_t& evtIndex);
    Detector* m_det;
    Pds::Eb::TebContributor& m_tebContributor;
    static const int MAX_RET_CNT_C = 100;
    const bool& m_running;
    int32_t m_available;
    int32_t m_current;
    unsigned m_nodeId;
    uint64_t m_nDmaRet;
};

Pds::EbDgram* Pgp::_handle(uint32_t& evtIndex)
{
    const Pds::TimingHeader* timingHeader = handle(m_det, m_current);
    if (!timingHeader)  return nullptr;

    uint32_t pgpIndex = timingHeader->evtCounter & (m_pool.nDmaBuffers() - 1);
    PGPEvent* event = &m_pool.pgpEvents[pgpIndex];

    // make new dgram in the pebble
    // It must be an EbDgram in order to be able to send it to the MEB
    evtIndex = event->pebbleIndex;
    XtcData::Src src = m_det->nodeId;
    Pds::EbDgram* dgram = new(m_pool.pebble[evtIndex]) Pds::EbDgram(*timingHeader, src, m_para.rogMask);

    // Collect indices of DMA buffers that can be recycled and reset event
    freeDma(event);

    return dgram;
}

Pds::EbDgram* Pgp::next(uint32_t& evtIndex)
{
    // get new buffers
    if (m_current == m_available) {
        m_current = 0;
        m_available = read();
        m_nDmaRet = m_available;
        if (m_available == 0) {
            return nullptr;
        }
    }

    Pds::EbDgram* dgram = _handle(evtIndex);
    m_current++;
    return dgram;
}


PvaDetector::PvaDetector(PvaParameters& para,
                         DrpBase&       drp) :
    XpmDetector     (&para, &drp.pool),
    m_para          (para),
    m_drp           (drp),
    m_evtQueue      (drp.pool.nbuffers()),
    m_pvQueue       (drp.pool.nbuffers()),
    m_bufferFreelist(m_pvQueue.size()),
    m_terminate     (false),
    m_running       (false),
    m_firstDimKw    (0)
{
    if (para.kwargs.find("firstdim") != para.kwargs.end())
        m_firstDimKw = std::stoul(para.kwargs["firstdim"]);
}

unsigned PvaDetector::connect(std::string& msg)
{
    try {
        m_pvaMonitor = std::make_shared<Drp::PvaMonitor>(m_para, *this);
    }
    catch(std::string& error) {
        logging::error("Failed to create PvaMonitor( %s ): %s",
                       m_para.pvName.c_str(), error.c_str());
        m_pvaMonitor.reset();
        msg = error;
        return 1;
    }

    return 0;
}

unsigned PvaDetector::disconnect()
{
    m_pvaMonitor.reset();
    return 0;
}

//std::string PvaDetector::sconfigure(const std::string& config_alias, XtcData::Xtc& xtc, const void* bufEnd)
unsigned PvaDetector::configure(const std::string& config_alias, XtcData::Xtc& xtc, const void* bufEnd)
{
    logging::info("PVA configure");

    if (XpmDetector::configure(config_alias, xtc, bufEnd))
        return 1;

    if (m_exporter)  m_exporter.reset();
    m_exporter = std::make_shared<Pds::MetricExporter>();
    if (m_drp.exposer()) {
        m_drp.exposer()->RegisterCollectable(m_exporter);
    }

    XtcData::Alg     rawAlg("raw", 1, 0, 0);
    XtcData::NamesId rawNamesId(nodeId, RawNamesIndex);
    XtcData::Names&  rawNames = *new(xtc, bufEnd) XtcData::Names(bufEnd,
                                                                 m_para.detName.c_str(), rawAlg,
                                                                 m_para.detType.c_str(), m_para.serNo.c_str(), rawNamesId);
    size_t           payloadSize;
    XtcData::VarDef  rawVarDef;
    size_t           rankHack = m_firstDimKw != 0 ? 2 : -1; // Revisit: Hack!
    if (m_pvaMonitor->getVarDef(rawVarDef, payloadSize, rankHack)) {
        return 1;
    }
    payloadSize += (sizeof(Pds::EbDgram)    + // An EbDgram is needed by the MEB
                    24                      + // Space needed by DescribedData
                    sizeof(XtcData::Shapes) + // Needed by DescribedData
                    sizeof(XtcData::Shape));  // Also need 1 of these per PV
    if (payloadSize > m_pool->pebble.bufferSize()) {
        logging::warning("Increase Pebble buffer size from %zd to %zd to avoid truncation of %s data",
                         m_pool->pebble.bufferSize(), payloadSize, m_pvaMonitor->name().c_str());
    }
    rawNames.add(xtc, bufEnd, rawVarDef);
    m_namesLookup[rawNamesId] = XtcData::NameIndex(rawNames);

    XtcData::Alg     infoAlg("epicsinfo", 1, 0, 0);
    XtcData::NamesId infoNamesId(nodeId, InfoNamesIndex);
    XtcData::Names&  infoNames = *new(xtc, bufEnd) XtcData::Names(bufEnd,
                                                                  "epicsinfo", infoAlg,
                                                                  "epicsinfo", "detnum1234", infoNamesId);
    XtcData::VarDef  infoVarDef;
    infoVarDef.NameVec.push_back({"keys", XtcData::Name::CHARSTR, 1});
    infoVarDef.NameVec.push_back({m_para.detName.c_str(), XtcData::Name::CHARSTR, 1});
    infoNames.add(xtc, bufEnd, infoVarDef);
    m_namesLookup[infoNamesId] = XtcData::NameIndex(infoNames);

    // add dictionary of information for each epics detname above.
    // first name is required to be "keys".  keys and values
    // are delimited by ",".
    XtcData::CreateData epicsInfo(xtc, bufEnd, m_namesLookup, infoNamesId);
    epicsInfo.set_string(0, "epicsname"); //  "," "provider");
    epicsInfo.set_string(1, (m_pvaMonitor->name()).c_str()); // + "," + provider).c_str());

    // (Re)initialize the queues
    m_pvQueue.startup();
    m_evtQueue.startup();
    m_bufferFreelist.startup();
    size_t bufSize = m_pool->pebble.bufferSize();
    m_buffer.resize(m_pvQueue.size() * bufSize);
    for(unsigned i = 0; i < m_pvQueue.size(); ++i) {
        m_bufferFreelist.push(reinterpret_cast<XtcData::Dgram*>(&m_buffer[i * bufSize]));
    }

    m_terminate.store(false, std::memory_order_release);

    m_workerThread = std::thread{&PvaDetector::_worker, this};

    //    return std::string();
    return 0;
}

unsigned PvaDetector::unconfigure()
{
    m_terminate.store(true, std::memory_order_release);
    if (m_workerThread.joinable()) {
        m_workerThread.join();
    }
    m_pvQueue.shutdown();
    m_evtQueue.shutdown();
    m_bufferFreelist.shutdown();
    if (m_pvaMonitor)  m_pvaMonitor->clear();   // Start afresh
    m_namesLookup.clear();   // erase all elements

    return 0;
}

void PvaDetector::event(XtcData::Dgram& dgram, const void* bufEnd, PGPEvent* pgpEvent)
{
    XtcData::NamesId namesId(nodeId, RawNamesIndex);
    XtcData::DescribedData desc(dgram.xtc, bufEnd, m_namesLookup, namesId);
    auto ohSize      = (sizeof(Pds::EbDgram)      +
                        dgram.xtc.sizeofPayload() + // = the '24' in configure()
                        sizeof(XtcData::Shapes)   +
                        sizeof(XtcData::Shape));
    auto payloadSize = m_pool->pebble.bufferSize() - ohSize; // Subtract overhead
    uint32_t shape[XtcData::MaxRank];
    auto     size    = m_pvaMonitor->getData(desc.data(), payloadSize, shape);
    if (size > payloadSize) {           // Check actual size vs available size
        logging::debug("Truncated: Pebble buffer of size %zu is too small for payload of size %zu for %s\n",
                       m_pool->pebble.bufferSize(), size + ohSize, m_pvaMonitor->name().c_str());
        dgram.xtc.damage.increase(XtcData::Damage::Truncated);
        size = payloadSize;
    }

    desc.set_data_length(size);

    if (m_pvaMonitor->rank() > 0) {
        if (m_firstDimKw != 0) {            // Revisit: Hack!
            shape[1] = shape[0] / m_firstDimKw;
            shape[0] = m_firstDimKw;
        }
        desc.set_array_shape(0, shape);
    }

    //size_t sz = (sizeof(dgram) + dgram.xtc.sizeofPayload()) >> 2;
    //uint32_t* payload = (uint32_t*)dgram.xtc.payload();
    //printf("sz = %zd, size = %zd, extent = %d, szofPyld = %d, pyldIdx = %ld\n", sz, size, dgram.xtc.extent, dgram.xtc.sizeofPayload(), payload - (uint32_t*)&dgram);
    //uint32_t* buf = (uint32_t*)&dgram;
    //for (unsigned i = 0; i < sz; ++i) {
    //  if (&buf[i] == (uint32_t*)&dgram)       printf(  "dgram:   ");
    //  if (&buf[i] == (uint32_t*)payload)      printf("\npayload: ");
    //  if (&buf[i] == (uint32_t*)desc.data())  printf("\ndata:    ");
    //  printf("%08x ", buf[i]);
    //}
    //printf("\n");
}

void PvaDetector::_worker()
{
    // setup monitoring
    std::map<std::string, std::string> labels{{"instrument", m_para.instrument},
                                              {"partition", std::to_string(m_para.partition)},
                                              {"detname", m_para.detName},
                                              {"detseg", std::to_string(m_para.detSegment)},
                                              {"alias", m_para.alias}};
    m_nEvents = 0;
    m_exporter->add("drp_event_rate", labels, Pds::MetricType::Rate,
                    [&](){return m_nEvents;});
    m_nUpdates = 0;
    m_exporter->add("drp_update_rate", labels, Pds::MetricType::Rate,
                    [&](){return m_nUpdates;});
    m_nMatch = 0;
    m_exporter->add("drp_match_count", labels, Pds::MetricType::Counter,
                    [&](){return m_nMatch;});
    m_nEmpty = 0;
    m_exporter->add("drp_empty_count", labels, Pds::MetricType::Counter,
                    [&](){return m_nEmpty;});
    m_nMissed = 0;
    m_exporter->add("drp_miss_count", labels, Pds::MetricType::Counter,
                    [&](){return m_nMissed;});
    m_nTooOld = 0;
    m_exporter->add("drp_tooOld_count", labels, Pds::MetricType::Counter,
                    [&](){return m_nTooOld;});
    m_nTimedOut = 0;
    m_exporter->add("drp_timeout_count", labels, Pds::MetricType::Counter,
                    [&](){return m_nTimedOut;});
    m_timeDiff = 0;
    m_exporter->add("drp_time_diff", labels, Pds::MetricType::Gauge,
                    [&](){return m_timeDiff;});

    m_exporter->add("drp_worker_input_queue", labels, Pds::MetricType::Gauge,
                    [&](){return m_evtQueue.guess_size();});
    m_exporter->constant("drp_worker_queue_depth", labels, m_evtQueue.size());

    // Borrow this for awhile
    m_exporter->add("drp_worker_output_queue", labels, Pds::MetricType::Gauge,
                    [&](){return m_pvQueue.guess_size();});

    Pgp pgp(m_para, m_drp, this, m_running);

    m_exporter->add("drp_num_dma_ret", labels, Pds::MetricType::Gauge,
                    [&](){return pgp.nDmaRet();});
    m_exporter->add("drp_pgp_byte_rate", labels, Pds::MetricType::Rate,
                    [&](){return pgp.dmaBytes();});
    m_exporter->add("drp_dma_size", labels, Pds::MetricType::Gauge,
                    [&](){return pgp.dmaSize();});
    m_exporter->add("drp_th_latency", labels, Pds::MetricType::Gauge,
                    [&](){return pgp.latency();});
    m_exporter->add("drp_num_dma_errors", labels, Pds::MetricType::Gauge,
                    [&](){return pgp.nDmaErrors();});
    m_exporter->add("drp_num_no_common_rog", labels, Pds::MetricType::Gauge,
                    [&](){return pgp.nNoComRoG();});
    m_exporter->add("drp_num_th_error", labels, Pds::MetricType::Gauge,
                    [&](){return pgp.nTmgHdrError();});
    m_exporter->add("drp_num_pgp_jump", labels, Pds::MetricType::Gauge,
                    [&](){return pgp.nPgpJumps();});
    m_exporter->add("drp_num_no_tr_dgram", labels, Pds::MetricType::Gauge,
                    [&](){return pgp.nNoTrDgrams();});

    const uint64_t msTmo = m_para.kwargs.find("match_tmo_ms") != m_para.kwargs.end()
                         ? std::stoul(Detector::m_para->kwargs["match_tmo_ms"])
                         : 1333; // Avoid event rate multiples and factors

    enum TmoState { None, Started, Finished };
    TmoState tmoState(TmoState::None);
    const std::chrono::microseconds tmo(int(1.1 * m_drp.tebPrms().maxEntries * 14/13));
    auto tInitial = Pds::fast_monotonic_clock::now(CLOCK_MONOTONIC);

    while (true) {
        if (m_terminate.load(std::memory_order_relaxed)) {
            break;
        }

        uint32_t index;
        Pds::EbDgram* dgram = pgp.next(index);
        if (dgram) {
            tmoState = TmoState::None;
            m_nEvents++;

            XtcData::TransitionId::Value service = dgram->service();
            // Also queue SlowUpdates to keep things in time order
            if ((service == XtcData::TransitionId::L1Accept) ||
                (service == XtcData::TransitionId::SlowUpdate)) {
                m_evtQueue.push(index);

                //printf("                         PGP: %u.%09u\n",
                //       dgram->time.seconds(), dgram->time.nanoseconds());

                _matchUp();

                // Prevent PGP events from stacking up by by timing them out.
                // The maximum timeout is < the TEB event build timeout to keep
                // prompt contributions from timing out before latent ones arrive.
                // If the PV is updating, _timeout() never finds anything to do.
                XtcData::TimeStamp timestamp;
                //const uint64_t msTmo = tsMatchDegree==2 ? 100 : 1000; //4400;
                //const uint64_t msTmo = tsMatchDegree!=1 ? 100 : 1141; // 1s + fid. time for fuzzy ts matching
                //const uint64_t ebTmo = 6000; // This overflows PGP (?) buffers: Pds::Eb::EB_TMO_MS/2 - 100;
                //const uint64_t ebTmo = Pds::Eb::EB_TMO_MS/2 - 100; // This overflows PGP (?) buffers
                //const uint64_t msTmo = tsMatchDegree==2 ? 100 : ebTmo;
                const uint64_t nsTmo = msTmo * 1000000;
                _timeout(timestamp.from_ns(dgram->time.to_ns() - nsTmo));
            }
            else {
                // Find the transition dgram in the pool and initialize its header
                Pds::EbDgram* trDgram = m_pool->transitionDgrams[index];
                const void*   bufEnd  = (char*)trDgram + m_para.maxTrSize;
                if (!trDgram)  continue; // Can happen during shutdown
                *trDgram = *dgram;
                // copy the temporary xtc created on phase 1 of the transition
                // into the real location
                XtcData::Xtc& trXtc = transitionXtc();
                trDgram->xtc = trXtc; // Preserve header info, but allocate to check fit
                auto payload = trDgram->xtc.alloc(trXtc.sizeofPayload(), bufEnd);
                memcpy(payload, (const void*)trXtc.payload(), trXtc.sizeofPayload());

                if (service == XtcData::TransitionId::Enable) {
                    m_running = true;
                }
                else if (service == XtcData::TransitionId::Disable) { // Sweep out L1As
                    m_running = false;
                    logging::debug("Sweeping out L1Accepts and SlowUpdates");
                    _timeout(TimeMax);
                }

                _sendToTeb(*dgram, index);
            }
        }
        else {
            if (tmoState == TmoState::None) {
                tmoState = TmoState::Started;
                tInitial = Pds::fast_monotonic_clock::now(CLOCK_MONOTONIC);
            } else {
                if (Pds::fast_monotonic_clock::now(CLOCK_MONOTONIC) - tInitial > tmo) {
                    if (tmoState != TmoState::Finished) {
                        m_drp.tebContributor().timeout();
                        tmoState = TmoState::Finished;
                    }
                }
            }
        }
    }

    // Flush the DMA buffers
    pgp.flush();

    logging::info("Worker thread finished");
}

void PvaDetector::process(const XtcData::TimeStamp& timestamp)
{
    // Protect against namesLookup not being stable before Enable
    if (m_running.load(std::memory_order_relaxed)) {
        ++m_nUpdates;
        logging::debug("%s updated @ %u.%09u", m_pvaMonitor->name().c_str(), timestamp.seconds(), timestamp.nanoseconds());

        XtcData::Dgram* dgram;
        if (m_bufferFreelist.try_pop(dgram)) { // If a buffer is available...
            //static uint64_t last_ts = 0;
            //uint64_t ts = timestamp.to_ns();
            //int64_t  dT = ts - last_ts;
            //printf("  PV:  %u.%09u, dT %9ld, ts %18lu, last %18lu\n", timestamp.seconds(), timestamp.nanoseconds(), dT, ts, last_ts);
            //if (dT > 0)  last_ts = ts;

            dgram->time = timestamp;           // Save the PV's timestamp
            dgram->xtc = {{XtcData::TypeId::Parent, 0}, {nodeId}};

            const void* bufEnd = (char*)dgram + m_pool->pebble.bufferSize();
            event(*dgram, bufEnd, nullptr);    // PGPEvent not needed in this case

            m_pvQueue.push(dgram);
        }
        else {
            ++m_nMissed;                       // Else count it as missed
        }
    }
}

void PvaDetector::_matchUp()
{
    while (true) {
        XtcData::Dgram* pvDg;
        if (!m_pvQueue.peek(pvDg))  break;

        uint32_t evtIdx;
        if (!m_evtQueue.peek(evtIdx))  break;

        // Drain all but a few entries since they'll never be matched
        // If an additional entry appears, it is left in the queue for next time
        auto sz = m_pvQueue.guess_size(); // Size may grow during this loop
        while (--sz > 10) {
            m_pvQueue.try_pop(pvDg);      // Pop and drop oldest
            m_bufferFreelist.push(pvDg);  // Return buffer to freelist
        }
        m_pvQueue.peek(pvDg);             // Proceed with most recent entry

        Pds::EbDgram* evtDg = reinterpret_cast<Pds::EbDgram*>(m_pool->pebble[evtIdx]);

        m_timeDiff = evtDg->time.to_ns() - pvDg->time.to_ns();

        logging::debug("PV: %u.%09d, PGP: %u.%09d, PGP - PV: %10ld ns, svc %2d",
      //printf        ("PV: %u.%09d, PGP: %u.%09d, PGP - PV: %10ld ns, svc %2d",
                       pvDg->time.seconds(), pvDg->time.nanoseconds(),
                       evtDg->time.seconds(), evtDg->time.nanoseconds(),
                       m_timeDiff, evtDg->service());

        //  Mask out fiducial until it's understood
        //        if      (pvDg->time == evtDg->time)  _handleMatch  (*pvDg, *evtDg);

        int result = _compare(pvDg->time,evtDg->time);
        //printf("pv %016lx, pgp %016lx, diff %ld, compare %d\n", pvDg->time.value(), evtDg->time.value(), pvDg->time.value() - evtDg->time.value(), _compare(pvDg->time, evtDg->time));
        if      (result==0) { _handleMatch  (*pvDg, *evtDg); /*printf("  Matched\n");*/ }
        else if (result >0) { _handleYounger(*pvDg, *evtDg); /*printf("  Younger\n");*/ }
        else                { _handleOlder  (*pvDg, *evtDg); /*printf("  Older\n");  */ }

        //_handleMatch  (*pvDg, *evtDg);
    }
    //printf("\n");
}

void PvaDetector::_handleMatch(const XtcData::Dgram& pvDg, Pds::EbDgram& evtDg)
{
    logging::debug("PV matches PGP!!  "
                   "TimeStamps: PV %u.%09u == PGP %u.%09u",
                   pvDg.time.seconds(), pvDg.time.nanoseconds(),
                   evtDg.time.seconds(), evtDg.time.nanoseconds());

    uint32_t evtIdx;
    m_evtQueue.try_pop(evtIdx);         // Actually consume the element

    XtcData::Dgram* dgram;
    if (evtDg.service() == XtcData::TransitionId::L1Accept) {
        evtDg.xtc.damage.increase(pvDg.xtc.damage.value());
        auto bufEnd  = (char*)&evtDg + m_pool->pebble.bufferSize();
        auto payload = evtDg.xtc.alloc(pvDg.xtc.sizeofPayload(), bufEnd);
        memcpy(payload, (const void*)pvDg.xtc.payload(), pvDg.xtc.sizeofPayload());

        m_pvQueue.try_pop(dgram);       // Actually consume the element
        m_bufferFreelist.push(dgram);   // Return buffer to freelist

        ++m_nMatch;
    }
    else { // SlowUpdate
        // Allocate a transition dgram from the pool and initialize its header
        Pds::EbDgram* trDg = m_pool->transitionDgrams[evtIdx];
        *trDg = evtDg;                  // Initialized Xtc, possibly w/ damage

        if (tsMatchDegree == 2) {         // Keep PV for the next L1A
            m_pvQueue.try_pop(dgram);     // Actually consume the element
            m_bufferFreelist.push(dgram); // Return buffer to freelist
        }
    }

    _sendToTeb(evtDg, evtIdx);
}

void PvaDetector::_handleYounger(const XtcData::Dgram& pvDg, Pds::EbDgram& evtDg)
{
    uint32_t evtIdx;
    m_evtQueue.try_pop(evtIdx);       // Actually consume the element

    if (evtDg.service() == XtcData::TransitionId::L1Accept) {
        // No corresponding PV data so mark event damaged
        evtDg.xtc.damage.increase(XtcData::Damage::MissingData);

        ++m_nEmpty;

        logging::debug("PV too young!!    "
                       "TimeStamps: PV %u.%09u > PGP %u.%09u",
                       pvDg.time.seconds(), pvDg.time.nanoseconds(),
                       evtDg.time.seconds(), evtDg.time.nanoseconds());
    }
    else { // SlowUpdate
        // Allocate a transition dgram from the pool and initialize its header
        Pds::EbDgram* trDg = m_pool->transitionDgrams[evtIdx];
        *trDg = evtDg;                  // Initialized Xtc, possibly w/ damage
    }

    _sendToTeb(evtDg, evtIdx);
}

void PvaDetector::_handleOlder(const XtcData::Dgram& pvDg, Pds::EbDgram& evtDg)
{
    if (evtDg.service() == XtcData::TransitionId::L1Accept) {
        ++m_nTooOld;
        logging::debug("PV too old!!      "
                       "TimeStamps: PV %u.%09u < PGP %u.%09u [0x%08x%04x.%05x < 0x%08x%04x.%05x]",
                       pvDg.time.seconds(), pvDg.time.nanoseconds(),
                       evtDg.time.seconds(), evtDg.time.nanoseconds(),
                       pvDg.time.seconds(), (pvDg.time.nanoseconds()>>16)&0xfffe, pvDg.time.nanoseconds()&0x1ffff,
                       evtDg.time.seconds(), (evtDg.time.nanoseconds()>>16)&0xfffe, evtDg.time.nanoseconds()&0x1ffff);
    }

    XtcData::Dgram* dgram;
    m_pvQueue.try_pop(dgram);           // Actually consume the element
    m_bufferFreelist.push(dgram);       // Return buffer to freelist
}

void PvaDetector::_timeout(const XtcData::TimeStamp& timestamp)
{
    while (true) {
        uint32_t index;
        if (!m_evtQueue.peek(index)) {
            break;
        }

        Pds::EbDgram& dgram = *reinterpret_cast<Pds::EbDgram*>(m_pool->pebble[index]);
        if (dgram.time > timestamp) {
            break;                  // dgram is newer than the timeout timestamp
        }

        uint32_t idx;
        m_evtQueue.try_pop(idx);        // Actually consume the element
        assert(idx == index);

        if (dgram.service() == XtcData::TransitionId::L1Accept) {
            // No PVA data so mark event as damaged
            dgram.xtc.damage.increase(XtcData::Damage::TimedOut);
            ++m_nTimedOut;
            //printf("TO: %u.%09u, PGP: %u.%09u, PGP - TO: %10ld ns, svc %2d  Timeout\n",
            //       timestamp.seconds(), timestamp.nanoseconds(),
            //       dgram.time.seconds(), dgram.time.nanoseconds(),
            //       dgram.time.to_ns() - timestamp.to_ns(),
            //       dgram.service());
            logging::debug("Event timed out!! "
                           "TimeStamps: timeout %u.%09u > PGP %u.%09u [0x%08x%04x.%05x > 0x%08x%04x.%05x]",
                           timestamp.seconds(), timestamp.nanoseconds(),
                           dgram.time.seconds(), dgram.time.nanoseconds(),
                           timestamp.seconds(), (timestamp.nanoseconds()>>16)&0xfffe, timestamp.nanoseconds()&0x1ffff,
                           dgram.time.seconds(), (dgram.time.nanoseconds()>>16)&0xfffe, dgram.time.nanoseconds()&0x1ffff);
        }
        else { // SlowUpdate
            // Allocate a transition dgram from the pool and initialize its header
            Pds::EbDgram* trDg = m_pool->transitionDgrams[index];
            *trDg = dgram;              // Initialized Xtc, possibly w/ damage
        }

        _sendToTeb(dgram, index);
    }
}

void PvaDetector::_sendToTeb(const Pds::EbDgram& dgram, uint32_t index)
{
    // Make sure the datagram didn't get too big
    const size_t size = sizeof(dgram) + dgram.xtc.sizeofPayload();
    const size_t maxSize = (dgram.service() == XtcData::TransitionId::L1Accept)
                         ? m_pool->pebble.bufferSize()
                         : m_para.maxTrSize;
    if (size > maxSize) {
        logging::critical("%s Dgram of size %zd overflowed buffer of size %zd", XtcData::TransitionId::name(dgram.service()), size, maxSize);
        throw "Dgram overflowed buffer";
    }

    auto l3InpBuf = m_drp.tebContributor().fetch(index);
    Pds::EbDgram* l3InpDg = new(l3InpBuf) Pds::EbDgram(dgram);
    if (l3InpDg->isEvent()) {
        auto triggerPrimitive = m_drp.triggerPrimitive();
        if (triggerPrimitive) { // else this DRP doesn't provide input
            const void* bufEnd = (char*)l3InpDg + sizeof(*l3InpDg) + triggerPrimitive->size();
            triggerPrimitive->event(*m_pool, index, dgram.xtc, l3InpDg->xtc, bufEnd); // Produce
        }
    }
    m_drp.tebContributor().process(l3InpDg);
}


PvaApp::PvaApp(PvaParameters& para) :
    CollectionApp(para.collectionHost, para.partition, "drp", para.alias),
    m_drp(para, context()),
    m_para(para),
    m_pvaDetector(std::make_unique<PvaDetector>(para, m_drp)),
    m_det(m_pvaDetector.get()),
    m_unconfigure(false)
{
    Py_Initialize();                    // for use by configuration

    if (m_det == nullptr) {
        logging::critical("Error !! Could not create Detector object for %s", m_para.detType.c_str());
        throw "Could not create Detector object for " + m_para.detType;
    }
    logging::info("Ready for transitions");
}

PvaApp::~PvaApp()
{
    // Try to take things down gracefully when an exception takes us off the
    // normal path so that the most chance is given for prints to show up
    handleReset(json({}));

    Py_Finalize();                      // for use by configuration
}

void PvaApp::_disconnect()
{
    m_drp.disconnect();
    m_det->shutdown();
    m_pvaDetector->disconnect();
}

void PvaApp::_unconfigure()
{
    m_drp.pool.shutdown();  // Release Tr buffer pool
    m_drp.unconfigure();    // TebContributor must be shut down before the worker
    m_pvaDetector->unconfigure();
    m_unconfigure = false;
}

json PvaApp::connectionInfo()
{
    std::string ip = m_para.kwargs.find("ep_domain") != m_para.kwargs.end()
                   ? getNicIp(m_para.kwargs["ep_domain"])
                   : getNicIp(m_para.kwargs["forceEnet"] == "yes");
    logging::debug("nic ip  %s", ip.c_str());
    json body = {{"connect_info", {{"nic_ip", ip}}}};
    json info = m_det->connectionInfo();
    body["connect_info"].update(info);
    json bufInfo = m_drp.connectionInfo(ip);
    body["connect_info"].update(bufInfo);
    return body;
}

void PvaApp::connectionShutdown()
{
    m_drp.shutdown();
}

void PvaApp::_error(const std::string& which, const nlohmann::json& msg, const std::string& errorMsg)
{
    json body = json({});
    body["err_info"] = errorMsg;
    json answer = createMsg(which, msg["header"]["msg_id"], getId(), body);
    reply(answer);
}

void PvaApp::handleConnect(const nlohmann::json& msg)
{
    std::string errorMsg = m_drp.connect(msg, getId());
    if (!errorMsg.empty()) {
        logging::error("Error in DrpBase::connect");
        logging::error("%s", errorMsg.c_str());
        _error("connect", msg, errorMsg);
        return;
    }

    m_det->nodeId = m_drp.nodeId();
    m_det->connect(msg, std::to_string(getId()));

    unsigned rc = m_pvaDetector->connect(errorMsg);
    if (!errorMsg.empty()) {
        if (!rc) {
            logging::warning(("PvaDetector::connect: " + errorMsg).c_str());
            json warning = createAsyncWarnMsg(m_para.alias, errorMsg);
            reply(warning);
        }
        else {
            logging::error(("PvaDetector::connect: " + errorMsg).c_str());
            _error("connect", msg, errorMsg);
            return;
        }
    }

    json body = json({});
    json answer = createMsg("connect", msg["header"]["msg_id"], getId(), body);
    reply(answer);
}

void PvaApp::handleDisconnect(const json& msg)
{
    // Carry out the queued Unconfigure, if there was one
    if (m_unconfigure) {
        _unconfigure();
    }

    _disconnect();

    json body = json({});
    reply(createMsg("disconnect", msg["header"]["msg_id"], getId(), body));
}

void PvaApp::handlePhase1(const json& msg)
{
    std::string key = msg["header"]["key"];
    logging::debug("handlePhase1 for %s in PvaDetectorApp", key.c_str());

    XtcData::Xtc& xtc = m_det->transitionXtc();
    xtc = {{XtcData::TypeId::Parent, 0}, {m_det->nodeId}};
    auto bufEnd = m_det->trXtcBufEnd();

    json phase1Info{ "" };
    if (msg.find("body") != msg.end()) {
        if (msg["body"].find("phase1Info") != msg["body"].end()) {
            phase1Info = msg["body"]["phase1Info"];
        }
    }

    json body = json({});

    if (key == "configure") {
        if (m_unconfigure) {
            _unconfigure();
        }

        std::string errorMsg = m_drp.configure(msg);
        if (!errorMsg.empty()) {
            errorMsg = "Phase 1 error: " + errorMsg;
            logging::error("%s", errorMsg.c_str());
            _error(key, msg, errorMsg);
            return;
        }

        std::string config_alias = msg["body"]["config_alias"];
        unsigned error = m_det->configure(config_alias, xtc, bufEnd);
        if (error) {
            std::string errorMsg = "Failed transition phase 1";
            logging::error("%s", errorMsg.c_str());
            _error(key, msg, errorMsg);
            return;
        }

        m_drp.runInfoSupport(xtc, bufEnd, m_det->namesLookup());
        m_drp.chunkInfoSupport(xtc, bufEnd, m_det->namesLookup());
    }
    else if (key == "unconfigure") {
        // "Queue" unconfiguration until after phase 2 has completed
        m_unconfigure = true;
    }
    else if (key == "beginrun") {
        RunInfo runInfo;
        std::string errorMsg = m_drp.beginrun(phase1Info, runInfo);
        if (!errorMsg.empty()) {
            body["err_info"] = errorMsg;
            logging::error("%s", errorMsg.c_str());
        }
        else {
            m_drp.runInfoData(xtc, bufEnd, m_det->namesLookup(), runInfo);
        }
    }
    else if (key == "endrun") {
        std::string errorMsg = m_drp.endrun(phase1Info);
        if (!errorMsg.empty()) {
            body["err_info"] = errorMsg;
            logging::error("%s", errorMsg.c_str());
        }
    }
    else if (key == "enable") {
        bool chunkRequest;
        ChunkInfo chunkInfo;
        std::string errorMsg = m_drp.enable(phase1Info, chunkRequest, chunkInfo);
        if (!errorMsg.empty()) {
            body["err_info"] = errorMsg;
            logging::error("%s", errorMsg.c_str());
        } else if (chunkRequest) {
            logging::debug("handlePhase1 enable found chunkRequest");
            m_drp.chunkInfoData(xtc, bufEnd, m_det->namesLookup(), chunkInfo);
        }
        logging::debug("handlePhase1 enable complete");
    }

    json answer = createMsg(key, msg["header"]["msg_id"], getId(), body);
    reply(answer);
}

void PvaApp::handleReset(const nlohmann::json& msg)
{
    unsubscribePartition();    // ZMQ_UNSUBSCRIBE
    _unconfigure();
    _disconnect();
    connectionShutdown();
}

} // namespace Drp


int main(int argc, char* argv[])
{
    Drp::PvaParameters para;
    std::string kwargs_str;
    int c;
    while((c = getopt(argc, argv, "p:o:l:D:S:C:d:u:k:P:T::M:01v")) != EOF) {
        switch(c) {
            case 'p':
                para.partition = std::stoi(optarg);
                break;
            case 'o':
                para.outputDir = optarg;
                break;
            case 'l':
                para.laneMask = std::stoul(optarg, nullptr, 16);
                break;
            case 'D':
                para.detType = optarg;  // Defaults to 'pv'
                break;
            case 'S':
                para.serNo = optarg;
                break;
            case 'u':
                para.alias = optarg;
                break;
            case 'C':
                para.collectionHost = optarg;
                break;
            case 'd':
                para.device = optarg;
                break;
            case 'k':
                kwargs_str = kwargs_str.empty()
                           ? optarg
                           : kwargs_str + ", " + optarg;
                break;
            case 'P':
                para.instrument = optarg;
                break;
            case 'M':
                para.prometheusDir = optarg;
                break;
            //  Indicate level of timestamp matching (ugh)
            case '0':
                tsMatchDegree = 0;
                break;
            case '1':
                fprintf(stderr, "Option -1 is disabled\n");  exit(EXIT_FAILURE);
                tsMatchDegree = 1;
                break;
            case 'v':
                ++para.verbose;
                break;
            default:
                return 1;
        }
    }

    switch (para.verbose) {
        case 0:  logging::init(para.instrument.c_str(), LOG_INFO);   break;
        default: logging::init(para.instrument.c_str(), LOG_DEBUG);  break;
    }
    logging::info("logging configured");
    if (para.instrument.empty()) {
        logging::warning("-P: instrument name is missing");
    }
    // Check required parameters
    if (para.partition == unsigned(-1)) {
        logging::critical("-p: partition is mandatory");
        return 1;
    }
    if (para.device.empty()) {
        logging::critical("-d: device is mandatory");
        return 1;
    }
    if (para.alias.empty()) {
        logging::critical("-u: alias is mandatory");
        return 1;
    }

    // Only one lane is supported by this DRP
    if (std::bitset<PGP_MAX_LANES>(para.laneMask).count() != 1) {
        logging::critical("-l: lane mask must have only 1 bit set");
        return 1;
    }

    // Allow detType to be overridden, but generally, psana will expect 'pv'
    if (para.detType.empty()) {
      para.detType = "pv";
    }

    // Alias must be of form <detName>_<detSegment>
    size_t found = para.alias.rfind('_');
    if ((found == std::string::npos) || !isdigit(para.alias.back())) {
        logging::critical("-u: alias must have _N suffix");
        return 1;
    }
    para.detName = para.alias.substr(0, found);
    para.detSegment = std::stoi(para.alias.substr(found+1, para.alias.size()));

    // Provider is "pva" (default) or "ca"
    if (optind < argc)                  // [<provider>/]<PV name>[.<field>]
    {
        para.pvName = argv[optind++];

        if (optind < argc)
        {
            logging::error("Unrecognized argument:");
            while (optind < argc)
                logging::error("  %s ", argv[optind++]);
            return 1;
        }
    }
    else {
        logging::critical("A PV ([<provider>/]<PV name>[.<field>]) is mandatory");
        return 1;
    }

    para.maxTrSize = 256 * 1024;
    try {
        get_kwargs(kwargs_str, para.kwargs);
        for (const auto& kwargs : para.kwargs) {
            if (kwargs.first == "forceEnet")      continue;
            if (kwargs.first == "ep_fabric")      continue;
            if (kwargs.first == "ep_domain")      continue;
            if (kwargs.first == "ep_provider")    continue;
            if (kwargs.first == "sim_length")     continue;  // XpmDetector
            if (kwargs.first == "timebase")       continue;  // XpmDetector
            if (kwargs.first == "pebbleBufSize")  continue;  // DrpBase
            if (kwargs.first == "pebbleBufCount") continue;  // DrpBase
            if (kwargs.first == "batching")       continue;  // DrpBase
            if (kwargs.first == "directIO")       continue;  // DrpBase
            if (kwargs.first == "firstdim")       continue;
            if (kwargs.first == "match_tmo_ms")   continue;
            logging::critical("Unrecognized kwarg '%s=%s'\n",
                              kwargs.first.c_str(), kwargs.second.c_str());
            return 1;
        }

        para.provider = "pva";
        para.field    = "value";
        auto pos = para.pvName.find("/", 0);
        if (pos != std::string::npos) { // Parse provider
            para.provider = para.pvName.substr(0, pos);
            para.pvName   = para.pvName.substr(pos+1);
        }
        pos = para.pvName.find(".", 0);
        if (pos != std::string::npos) { // Parse field name
            para.field  = para.pvName.substr(pos+1);
            para.pvName = para.pvName.substr(0, pos);
        }
        para.request = para.provider == "pva" ? "field(value,timeStamp,dimension)"
                                              : "field(value,timeStamp)";

        Drp::PvaApp(para).run();
        return 0;
    }
    catch (std::exception& e)  { logging::critical("%s", e.what()); }
    catch (std::string& e)     { logging::critical("%s", e.c_str()); }
    catch (char const* e)      { logging::critical("%s", e); }
    catch (...)                { logging::critical("Default exception"); }
    return EXIT_FAILURE;
}<|MERGE_RESOLUTION|>--- conflicted
+++ resolved
@@ -99,16 +99,11 @@
     Pds_Epics::PvMonitorBase(para.pvName, para.provider, para.request, para.field),
     m_para                  (para),
     m_state                 (NotReady),
-<<<<<<< HEAD
-    m_pvaDetector           (nullptr)
-{
-=======
     m_pvaDetector           (pvaDetector),
     m_notifySocket          {&m_context, ZMQ_PUSH}
 {
     // ZMQ socket for reporting errors
     m_notifySocket.connect({"tcp://" + m_para.collectionHost + ":" + std::to_string(CollectionApp::zmq_base_port + m_para.partition)});
->>>>>>> e2b6eb1f
 }
 
 void PvaMonitor::clear()
