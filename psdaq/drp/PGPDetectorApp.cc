#include <iostream>
#include <iomanip>
#include <string>
#include <future>
#include <thread>
#include <cstdio>
#include "drp.hh"
#include "Detector.hh"
#include "TimingBEB.hh"
#include "TimingSystem.hh"
#include "TimeTool.hh"
#include "AreaDetector.hh"
#include "Digitizer.hh"
#include "EpixQuad.hh"
#include "EpixHR2x2.hh"
#include "EpixHRemu.hh"
#include "EpixM320.hh"
#include "EpixUHR.hh"
#include "Epix100.hh"
<<<<<<< HEAD
#include "Jungfrau.hh"
=======
#include "JungfrauEmulator.hh"
>>>>>>> 88590468
#include "Opal.hh"
#include "HREncoder.hh"
#include "Wave8.hh"
#include "Piranha4.hh"
#include "psdaq/service/MetricExporter.hh"
#include "PGPDetectorApp.hh"
#include "psalg/utils/SysLog.hh"
#include "RunInfoDef.hh"
#include "psdaq/service/IpcUtils.hh"


#define PY_RELEASE_GIL    PyEval_SaveThread()
#define PY_ACQUIRE_GIL(x) PyEval_RestoreThread(x)
//#define PY_RELEASE_GIL    0
//#define PY_ACQUIRE_GIL(x) {}
#define PY_RELEASE_GIL_GUARD    }
#define PY_ACQUIRE_GIL_GUARD(x) { PyGilGuard pyGilGuard(x);

using json = nlohmann::json;
using logging = psalg::SysLog;
using std::string;
using namespace Pds::Ipc;

// _dehex - convert a hex std::string to an array of chars
//
// For example, string "0E2021" is converted to array [14, 32, 33].
// <outArray> must be allocated by the caller to at least half
// the length of <inString>.
//
// RETURNS: 0 on success, otherwise 1.
//
static int _dehex(std::string inString, char *outArray)
{
    if (outArray) {
        try {
            for (unsigned uu = 0; uu < inString.length() / 2; uu++) {
                std::string str2 = inString.substr(2*uu, 2);
                outArray[uu] = (char) std::stoi(str2, 0, 16);   // base 16
            }
            return 0;   // success
        }
        catch (std::exception& e) {
            std::cout << "Exception in _dehex(): " << e.what() << "\n";
        }
    }
    return 1;           // error
}

//  Return a list of scan parameters for detname
static json _getscankeys(const json& stepInfo, const char* detname, const char* alias)
{
    json update;
//  bool detscanned=false;
    if (stepInfo.contains("step_keys")) {
        json reconfig = stepInfo["step_keys"];
        logging::debug("_getscankeys reconfig [%s]",reconfig.dump().c_str());
        for (json::iterator it=reconfig.begin(); it != reconfig.end(); it++) {
            std::string v = it->get<std::string>();
            logging::debug("_getscankeys key [%s]",v.c_str());
            size_t delim = v.find(":");
            if (delim != string::npos) {
                string src = v.substr(0,delim);
                if (src == alias)
                    update.push_back(v.substr(delim+1));
//              if (src.substr(0,src.rfind("_",delim)) == detname)
//                  detscanned = true;
            }
        }
    }
    
    logging::debug("_getscankeys returning [%s]",update.dump().c_str());
    return update;
}

//  Return a dictionary of scan parameters for detname
static json _getscanvalues(const json& stepInfo, const char* detname, const char* alias)
{
    json update;
//  bool detscanned=false;
    if (stepInfo.contains("step_values")) {
        json reconfig = stepInfo["step_values"];
        for (json::iterator it=reconfig.begin(); it != reconfig.end(); it++) {
            std::string v = it.key();
            logging::debug("_getscanvalues key [%s]",v.c_str());
            size_t delim = it.key().find(":");
            if (delim != string::npos) {
                string src = it.key().substr(0,delim);
                if (src == alias)
                    update[it.key().substr(delim+1)] = it.value();
//              if (src.substr(0,src.rfind("_",delim)) == detname)
//                  detscanned = true;
            }
        }
    }

    logging::debug("_getscanvalues returning [%s]",update.dump().c_str());
    return update;
}

namespace Drp {

static int cleanupDrpPython(std::string keyBase, int* inpMqId, int* resMqId, int* inpShmId, int* resShmId,
                            unsigned numWorkers)
{
    int rcSave = 0;
    for (unsigned workerNum=0; workerNum<numWorkers; workerNum++) {
        int rc;
        if (inpShmId[workerNum]) {
            rc = cleanupDrpShmMem("/shminp_" + keyBase + "_" + std::to_string(workerNum), inpShmId[workerNum]);
            if (rc) {
                logging::error("Error cleaning up Inputs Shared Memory for worker %d: %m", workerNum);
                rcSave = rc;
            }
            inpShmId[workerNum] = 0;
        }
        if (resShmId[workerNum]) {
            rc = cleanupDrpShmMem("/shmres_" + keyBase + "_" + std::to_string(workerNum), resShmId[workerNum]);
            if (rc) {
                logging::error("Error cleaning up Results Shared Memory for worker %d: %m", workerNum);
                rcSave = rc;
            }
            resShmId[workerNum] = 0;
        }

        if (inpMqId[workerNum]) {
            rc = cleanupDrpMq("/mqinp_" + keyBase  + "_" + std::to_string(workerNum), inpMqId[workerNum]);
            if (rc) {
                logging::error("Error cleaning up Inputs Message Queue for worker %d: %m", workerNum);
                rcSave = rc;
            }
            inpMqId[workerNum] = 0;
        }

        if (resMqId[workerNum]) {
            rc = cleanupDrpMq("/mqres_" + keyBase  + "_" + std::to_string(workerNum), resMqId[workerNum]);
            if (rc) {
                logging::error("Error cleaning up Results Message Queue for worker %d: %m", workerNum);
                rcSave = rc;
            }
            resMqId[workerNum] = 0;
        }
    }

    return rcSave;
}

static int startDrpPython(pid_t& pyPid, unsigned workerNum, long shmemSize, const Parameters& para, DrpBase& drp)
{
    // Fork
    pyPid = vfork();

    if (pyPid == pid_t(0))
    {
        //Executing external code
        execlp("python",
               "python",
               "-u",
               "-m",
               "psdaq.drp.drp_python",
               std::to_string(para.partition).c_str(),
               std::to_string(drp.pool.pebble.bufferSize()).c_str(),
               std::to_string(para.maxTrSize).c_str(),
               std::to_string(shmemSize).c_str(),
               para.detName.c_str(),
               para.detType.c_str(),
               para.serNo.c_str(),
               std::to_string(para.detSegment).c_str(),
               std::to_string(workerNum).c_str(),
               std::to_string(para.verbose).c_str(),
               para.instrument.c_str(),
               para.prometheusDir.c_str(),
               nullptr);

        // Execlp returns only on error
        logging::critical("Error on 'execlp python' for worker %d ': %m", workerNum);
        abort();
        return 1;
    } else {
        return 0;
    }
}

int PGPDetectorApp::setupDrpPython() {

    m_shmemSize = m_drp.pool.pebble.bufferSize();
    if (m_para.maxTrSize > m_shmemSize) m_shmemSize=m_para.maxTrSize;

    // Round up to an integral number of pages
    long pageSize = sysconf(_SC_PAGESIZE);
    m_shmemSize = (m_shmemSize + pageSize - 1) & ~(pageSize - 1);

    keyBase = "p" + std::to_string(m_para.partition) + "_" + m_para.detName + "_" + std::to_string(m_para.detSegment);
    std::vector<std::thread> drpPythonThreads;

    for (unsigned workerNum=0; workerNum<m_para.nworkers; workerNum++) {

        unsigned mqSize = 512;

        // Temporary solution to start from clean msg queues and shared memory
        std::remove(("/dev/mqueue/mqinp_" + keyBase + "_" + std::to_string(workerNum)).c_str());
        std::remove(("/dev/mqueue/mqres_" + keyBase + "_" + std::to_string(workerNum)).c_str());
        std::remove(("/dev/shm/shminp_" + keyBase + "_" + std::to_string(workerNum)).c_str());
        std::remove(("/dev/shm/shmres_" + keyBase + "_" + std::to_string(workerNum)).c_str());

        // Creating message queues
        std::string key = "/mqinp_" + keyBase + "_" + std::to_string(workerNum);
        int rc = setupDrpMsgQueue(key, mqSize, m_inpMqId[workerNum], true);
        if (rc) {
            logging::error("[Thread %u] Error in creating Drp %s message queue with key %s: %m", workerNum, "Inputs", key.c_str());
            cleanupDrpPython(keyBase, m_inpMqId, m_resMqId, m_inpShmId, m_resShmId, m_para.nworkers);
            return rc;
        }
        logging::debug("[Thread %u] Created Drp msg queue %s for key %s", workerNum, "Inputs", key.c_str());
        key = "/mqres_" + keyBase + "_" + std::to_string(workerNum);
        rc = setupDrpMsgQueue(key, mqSize, m_resMqId[workerNum], false);
        if (rc) {
            logging::error("[Thread %u] Error in creating Drp %s message queue with key %s: %m", workerNum, "Inputs", key.c_str());
            cleanupDrpPython(keyBase, m_inpMqId, m_resMqId, m_inpShmId, m_resShmId, m_para.nworkers);
            return rc;
        }
        logging::debug("[Thread %u] Created Drp msg queue %s for key %s", workerNum, "Results", key.c_str());

        // Creating shared memory
        size_t shmemSize = m_drp.pool.pebble.bufferSize();
        if (m_para.maxTrSize > shmemSize) shmemSize=m_para.maxTrSize;

        // Round up to an integral number of pages
        long pageSize = sysconf(_SC_PAGESIZE);
        shmemSize = (shmemSize + pageSize - 1) & ~(pageSize - 1);

        key = "/shminp_" + keyBase + "_" + std::to_string(workerNum);
        rc = setupDrpShMem(key, shmemSize, m_inpShmId[workerNum]);
        if (rc) {
            logging::error("[Thread %u] Error in creating Drp %s shared memory for key %s: %m (open step)",
                              workerNum, "Inputs", key.c_str());
            cleanupDrpPython(keyBase, m_inpMqId, m_resMqId, m_inpShmId, m_resShmId, m_para.nworkers);
            return rc;
        }
        logging::debug("[Thread %u] Created Drp shared memory %s for key %s", workerNum, "Inputs", key.c_str());

        key = "/shmres_" + keyBase  + "_" + std::to_string(workerNum);
        rc = setupDrpShMem(key, shmemSize, m_resShmId[workerNum]);
        if (rc) {
            logging::error("[Thread %u] Error in creating Drp %s shared memory for key %s: %m (open step)",
                              workerNum, "Results", key.c_str());
            cleanupDrpPython(keyBase, m_inpMqId, m_resMqId, m_inpShmId, m_resShmId, m_para.nworkers);
            return rc;
        }
        logging::debug("[Thread %u] Created Drp shared memory %s for key %s", workerNum, "Results", key.c_str());

        logging::debug("IPC set up for worker %d", workerNum);

        startDrpPython(m_drpPids[workerNum], workerNum, shmemSize, m_para, m_drp);
    }

    logging::info("Drp python processes started");
    return 0;
}

// Release GIL on exceptions, too
class PyGilGuard
{
public:
    PyGilGuard(PyThreadState*& pySave) : m_pySave(pySave)
    {
        PY_ACQUIRE_GIL(m_pySave);
    }
    ~PyGilGuard()
    {
        m_pySave = PY_RELEASE_GIL;
    }
private:
    PyThreadState*& m_pySave;
};

PGPDetectorApp::PGPDetectorApp(Parameters& para) :
    CollectionApp(para.collectionHost, para.partition, "drp", para.alias),
    m_drp(para, context()),
    m_para(para),
    m_det(nullptr),
    m_unconfigure(false)
{
    Py_Initialize(); // for use by configuration
    m_pysave = PY_RELEASE_GIL; // Py_BEGIN_ALLOW_THREADS

}

// This initialization is in its own method (to be called from a higher layer)
// so that the dtor will run if it throws an exception.  This is needed to
// ensure Py_Finalize is executed.
void PGPDetectorApp::initialize()
{
    PY_ACQUIRE_GIL_GUARD(m_pysave);  // Py_END_ALLOW_THREADS

    Factory<Detector> f;
<<<<<<< HEAD
    f.register_type<AreaDetector>("fakecam");
    f.register_type<AreaDetector>("cspad");
    f.register_type<Digitizer>   ("hsd");
    f.register_type<EpixQuad>    ("epixquad");
    f.register_type<EpixHR2x2>   ("epixhr2x2");
    f.register_type<EpixHRemu>   ("epixhremu");
    f.register_type<EpixM320>    ("epixm320");
    f.register_type<EpixUHR>     ("epixUHR");
    f.register_type<Epix100>     ("epix100");
    f.register_type<Jungfrau>    ("jungfrau");
    f.register_type<Opal>        ("opal");
    f.register_type<TimeTool>    ("tt");
    f.register_type<TimingBEB>   ("tb");
    f.register_type<TimingSystem>("ts");
    f.register_type<Wave8>       ("wave8");
    f.register_type<HREncoder>   ("hrencoder");
    f.register_type<Piranha4>    ("piranha4");
=======
    f.register_type<AreaDetector>    ("fakecam");
    f.register_type<AreaDetector>    ("cspad");
    f.register_type<Digitizer>       ("hsd");
    f.register_type<EpixQuad>        ("epixquad");
    f.register_type<EpixHR2x2>       ("epixhr2x2");
    f.register_type<EpixHRemu>       ("epixhremu");
    f.register_type<EpixM320>        ("epixm320");
    f.register_type<EpixUHR>         ("epixUHR");
    f.register_type<Epix100>         ("epix100");
    f.register_type<JungfrauEmulator>("jungfrauemu");
    f.register_type<Opal>            ("opal");
    f.register_type<TimeTool>        ("tt");
    f.register_type<TimingBEB>       ("tb");
    f.register_type<TimingSystem>    ("ts");
    f.register_type<Wave8>           ("wave8");
    f.register_type<HREncoder>       ("hrencoder");
    f.register_type<Piranha4>        ("piranha4");
>>>>>>> 88590468

    m_det = f.create(&m_para, &m_drp.pool);
    if (m_det == nullptr) {
        logging::critical("Error !! Could not create Detector object for %s", m_para.detType.c_str());
        throw "Could not create Detector object for " + m_para.detType;
    }

    // Initialize these to zeros. They will store the file descriptors and
    // process numbers if Drp Python is used or be just zeros if it is not.
    m_inpMqId = new int[m_para.nworkers]();
    m_resMqId = new int[m_para.nworkers]();
    m_inpShmId = new int[m_para.nworkers]();
    m_resShmId = new int[m_para.nworkers]();
    m_drpPids = new pid_t[m_para.nworkers]();

    keyBase = "";
    m_shmemSize = 0;

    auto kwargs_it = m_para.kwargs.find("drp");
    if (kwargs_it != m_para.kwargs.end() && kwargs_it->second == "python") {
        m_pythonDrp = true;
    }

    if (m_pythonDrp) {
        logging::info("Starting DrpPython");
        if (setupDrpPython()) {
            logging::critical("Failed to set up DrpPython");
            throw "Failed to set up DrpPython";
        }
    }

    logging::info("Ready for transitions");

    PY_RELEASE_GIL_GUARD; // Py_BEGIN_ALLOW_THREADS
}

PGPDetectorApp::~PGPDetectorApp()
{
    // Try to take things down gracefully when an exception takes us off the
    // normal path so that the most chance is given for prints to show up
    handleReset(json({}));

    if (m_pythonDrp) {
        logging::info("Cleaning up DrpPython");
        cleanupDrpPython(keyBase, m_inpMqId, m_resMqId, m_inpShmId, m_resShmId, m_para.nworkers);
    }

    if (m_drpPids)   delete [] m_drpPids;
    if (m_resShmId)  delete [] m_resShmId;
    if (m_inpShmId)  delete [] m_inpShmId;
    if (m_resMqId)   delete [] m_resMqId;
    if (m_inpMqId)   delete [] m_inpMqId;

    if (m_det)  delete m_det;

    try {
        PyGILState_Ensure();
        Py_Finalize(); // for use by configuration
    } catch(const std::exception &e) {
        std::cout << "Exception in ~PGPDetectorApp(): " << e.what() << "\n";
    } catch(...) {
        std::cout << "Exception in Python code: UNKNOWN\n";
    }
}

void PGPDetectorApp::disconnect()
{
    m_drp.disconnect();
    if (m_det)
        m_det->shutdown();
}

void PGPDetectorApp::unconfigure()
{
    m_drp.pool.shutdown();              // Release Tr buffer pool
    if (m_pgpDetector) {
        m_pgpDetector->shutdown();
        if (m_exporter)  m_exporter.reset();
        if (m_pgpThread.joinable()) {
            m_pgpThread.join();
            logging::info("PGPReader thread finished");
        }
        if (m_collectorThread.joinable()) {
            m_collectorThread.join();
            logging::info("Collector thread finished");
        }
        m_pgpDetector.reset();
    }
    m_drp.unconfigure();

    if (m_det)
        m_det->namesLookup().clear();   // erase all elements

    m_unconfigure = false;
}

void PGPDetectorApp::handleConnect(const json& msg)
{
    json body = json({});

    PY_ACQUIRE_GIL_GUARD(m_pysave);  // Py_END_ALLOW_THREADS

    std::string errorMsg = m_drp.connect(msg, getId());
    if (!errorMsg.empty()) {
        logging::error("Error in DrpBase::connect()");
        logging::error("%s", errorMsg.c_str());
        body["err_info"] = errorMsg;
    }
    else {
        m_det->nodeId = m_drp.nodeId();
        m_det->connect(msg, std::to_string(getId()));
    }

    PY_RELEASE_GIL_GUARD; // Py_BEGIN_ALLOW_THREADS

    json answer = createMsg("connect", msg["header"]["msg_id"], getId(), body);
    reply(answer);
}

void PGPDetectorApp::handleDisconnect(const json& msg)
{
    PY_ACQUIRE_GIL_GUARD(m_pysave);  // Py_END_ALLOW_THREADS

    // Carry out the queued Unconfigure, if there was one
    if (m_unconfigure) {
        unconfigure();
    }

    disconnect();

    PY_RELEASE_GIL_GUARD; // Py_BEGIN_ALLOW_THREADS

    json body = json({});
    reply(createMsg("disconnect", msg["header"]["msg_id"], getId(), body));
}

void PGPDetectorApp::handlePhase1(const json& msg)
{
    std::string key = msg["header"]["key"];
    logging::debug("handlePhase1 for %s in PGPDetectorApp (m_det->scanEnabled() is %s)",
                   key.c_str(), m_det->scanEnabled() ? "TRUE" : "FALSE");

    json body = json({});

    PY_ACQUIRE_GIL_GUARD(m_pysave);  // Py_END_ALLOW_THREADS

    XtcData::Xtc& xtc = m_det->transitionXtc();
    xtc = {{XtcData::TypeId::Parent, 0}, {m_det->nodeId}};
    auto bufEnd = m_det->trXtcBufEnd();

    bool has_names_block_hex = false;
    bool has_shapes_data_block_hex = false;

    json phase1Info{ "" };
    if (msg.find("body") != msg.end()) {
        if (msg["body"].find("phase1Info") != msg["body"].end()) {
            phase1Info = msg["body"]["phase1Info"];
            if (phase1Info.find("NamesBlockHex") != phase1Info.end()) {
                has_names_block_hex = true;
            }
            if (phase1Info.find("ShapesDataBlockHex") != phase1Info.end()) {
                has_shapes_data_block_hex = true;
            }
        }
    }

    if (key == "configure") {
        if (m_unconfigure) {
            unconfigure();
        }
        if (has_names_block_hex && m_det->scanEnabled()) {
            std::string xtcHex = msg["body"]["phase1Info"]["NamesBlockHex"];
            unsigned hexlen = xtcHex.length();
            if (hexlen > 0) {
                logging::debug("configure phase1 in PGPDetectorApp: NamesBlockHex length=%u", hexlen);
                char *xtcBytes = new char[hexlen / 2]();
                if (_dehex(xtcHex, xtcBytes) != 0) {
                    logging::error("configure phase1 in PGPDetectorApp: _dehex() failure");
                } else {
                    logging::debug("configure phase1 in PGPDetectorApp: _dehex() success");
                    // append the config xtc info to the dgram
                    XtcData::Xtc& jsonxtc = *(XtcData::Xtc*)xtcBytes;
                    logging::debug("configure phase1 jsonxtc.sizeofPayload() = %u\n",
                                   jsonxtc.sizeofPayload());
                    unsigned copylen = sizeof(XtcData::Xtc) + jsonxtc.sizeofPayload();
                    auto payload = xtc.alloc(copylen, bufEnd);
                    memcpy(payload, (const void*)xtcBytes, copylen);
                }
                delete[] xtcBytes;
            }
        }

        std::string errorMsg = m_drp.configure(msg);
        if (!errorMsg.empty()) {
            errorMsg = "Phase 1 error: " + errorMsg;
            body["err_info"] = errorMsg;
            logging::error("%s", errorMsg.c_str());
        }
        else {
            // Python-DRP is disabled during calibrations
            const std::string& config_alias = msg["body"]["config_alias"];
            bool pythonDrp = config_alias != "CALIB" ? m_pythonDrp : false;

            m_pgpDetector = std::make_unique<PGPDetector>(m_para, m_drp, m_det, pythonDrp, m_inpMqId,
                                                          m_resMqId, m_inpShmId, m_resShmId, m_shmemSize);
            m_exporter = std::make_shared<Pds::MetricExporter>();
            if (m_drp.exposer()) {
                m_drp.exposer()->RegisterCollectable(m_exporter);
            }

            m_pgpThread = std::thread{&PGPDetector::reader, std::ref(*m_pgpDetector), m_exporter,
                                      std::ref(m_det), std::ref(m_drp.tebContributor())};
            m_collectorThread = std::thread(&PGPDetector::collector, std::ref(*m_pgpDetector),
                                            std::ref(m_drp.tebContributor()));

            // Provide EbReceiver with the Detector interface so that additional
            // data blocks can be formatted into the XTC, e.g. trigger information
            m_drp.ebReceiver().configure(m_det, m_pgpDetector.get());

            unsigned error = m_det->configure(config_alias, xtc, bufEnd);
            if (!error) {
                json scan = _getscankeys(phase1Info, m_para.detName.c_str(), m_para.alias.c_str());
                if (!scan.empty())
                    error = m_det->configureScan(scan, xtc, bufEnd);
            }
            if (error) {
                std::string errorMsg = "Phase 1 error in Detector::configure()";
                body["err_info"] = errorMsg;
                logging::error("%s", errorMsg.c_str());
            }
            else {
                m_drp.runInfoSupport(xtc, bufEnd, m_det->namesLookup());
                m_drp.chunkInfoSupport(xtc, bufEnd, m_det->namesLookup());
            }
        }
    }
    else if (key == "unconfigure") {
        // "Queue" unconfiguration until after phase 2 has completed
        m_unconfigure = true;
    }
    else if (key == "beginstep") {
        // see if we find some step information in phase 1 that needs to be
        // to be attached to the xtc
        if (has_shapes_data_block_hex && m_det->scanEnabled()) {
            std::string xtcHex = msg["body"]["phase1Info"]["ShapesDataBlockHex"];
            unsigned hexlen = xtcHex.length();
            if (hexlen > 0) {
                logging::debug("beginstep phase1 in PGPDetectorApp: ShapesDataBlockHex length=%u", hexlen);
                char *xtcBytes = new char[hexlen / 2]();
                if (_dehex(xtcHex, xtcBytes) != 0) {
                    logging::error("beginstep phase1 in PGPDetectorApp: _dehex() failure");
                } else {
                    // append the beginstep xtc info to the dgram
                    XtcData::Xtc& jsonxtc = *(XtcData::Xtc*)xtcBytes;
                    logging::debug("beginstep phase1 jsonxtc.sizeofPayload() = %u\n",
                                   jsonxtc.sizeofPayload());
                    unsigned copylen = sizeof(XtcData::Xtc) + jsonxtc.sizeofPayload();
                    auto payload = xtc.alloc(copylen, bufEnd);
                    memcpy(payload, (const void*)xtcBytes, copylen);
                }
                delete[] xtcBytes;
            }
        }

        unsigned error = m_det->beginstep(xtc, bufEnd, phase1Info);
        if (error) {
            logging::error("m_det->beginstep() returned error");
        } else {
            json scan = _getscanvalues(phase1Info, m_para.detName.c_str(), m_para.alias.c_str());
            if (scan.empty()) {
                logging::debug("scan is empty");
            } else {
                error = m_det->stepScan(scan, xtc, bufEnd);
                if (error) {
                    logging::error("m_det->stepScan() returned error");
                }
            }
        }
        if (error) {
            std::string errorMsg = "Phase 1 error in Detector::beginstep()";
            body["err_info"] = errorMsg;
            logging::error("%s", errorMsg.c_str());
        }
    }
    else if (key == "beginrun") {
        RunInfo runInfo;
        std::string errorMsg = m_drp.beginrun(phase1Info, runInfo);
        if (!errorMsg.empty()) {
            body["err_info"] = errorMsg;
            logging::error("%s", errorMsg.c_str());
        }
        else {
            m_drp.runInfoData(xtc, bufEnd, m_det->namesLookup(), runInfo);
        }
    }
    else if (key == "endrun") {
        std::string errorMsg = m_drp.endrun(phase1Info);
        if (!errorMsg.empty()) {
            body["err_info"] = errorMsg;
            logging::error("%s", errorMsg.c_str());
        }
    }
    else if (key == "enable") {
        bool chunkRequest;
        ChunkInfo chunkInfo;
        std::string errorMsg = m_drp.enable(phase1Info, chunkRequest, chunkInfo);
        if (!errorMsg.empty()) {
            body["err_info"] = errorMsg;
            logging::error("%s", errorMsg.c_str());
        } else if (chunkRequest) {
            logging::debug("handlePhase1 enable found chunkRequest");
            m_drp.chunkInfoData(xtc, bufEnd, m_det->namesLookup(), chunkInfo);
        }
        unsigned error = m_det->enable(xtc, bufEnd, phase1Info);
        if (error) {
            std::string errorMsg = "Phase 1 error in Detector::enable()";
            body["err_info"] = errorMsg;
            logging::error("%s", errorMsg.c_str());
        }
        logging::debug("handlePhase1 enable complete");
    }
    else if (key == "disable") {
        unsigned error = m_det->disable(xtc, bufEnd, phase1Info);
        if (error) {
            std::string errorMsg = "Phase 1 error in Detector::disable()";
            body["err_info"] = errorMsg;
            logging::error("%s", errorMsg.c_str());
        }
        logging::debug("handlePhase1 disable complete");
    }

    PY_RELEASE_GIL_GUARD; // Py_BEGIN_ALLOW_THREADS

    json answer = createMsg(key, msg["header"]["msg_id"], getId(), body);
    reply(answer);

    logging::debug("handlePhase1 complete");
}

void PGPDetectorApp::handleReset(const json& msg)
{
    PY_ACQUIRE_GIL_GUARD(m_pysave);  // Py_END_ALLOW_THREADS

    unsubscribePartition();    // ZMQ_UNSUBSCRIBE
    unconfigure();
    disconnect();
    connectionShutdown();

    if (m_pythonDrp) {
        drainDrpMessageQueues();
        if (msg != json({})) // Skip this when exiting since python is already gone
            resetDrpPython();
    }

    PY_RELEASE_GIL_GUARD; // Py_BEGIN_ALLOW_THREADS
}

void PGPDetectorApp::handleDealloc(const json& msg)
{
    PY_ACQUIRE_GIL_GUARD(m_pysave);  // Py_END_ALLOW_THREADS
    CollectionApp::handleDealloc(msg);
    PY_RELEASE_GIL_GUARD; // Py_BEGIN_ALLOW_THREADS
}

json PGPDetectorApp::connectionInfo(const nlohmann::json& msg)
{
    std::string ip = m_para.kwargs.find("ep_domain") != m_para.kwargs.end()
                   ? getNicIp(m_para.kwargs["ep_domain"])
                   : getNicIp(m_para.kwargs["forceEnet"] == "yes");
    logging::debug("nic ip  %s", ip.c_str());
    json body = {{"connect_info", {{"nic_ip", ip}}}};

    PY_ACQUIRE_GIL_GUARD(m_pysave);  // Py_END_ALLOW_THREADS

    json info = m_det->connectionInfo(msg);
    body["connect_info"].update(info);
    json bufInfo = m_drp.connectionInfo(ip);
    body["connect_info"].update(bufInfo); // Revisit: Should be in det_info

    PY_RELEASE_GIL_GUARD; // Py_BEGIN_ALLOW_THREADS

    return body;
}

void PGPDetectorApp::connectionShutdown()
{
    if (m_det) {
        m_det->connectionShutdown();
    }

    m_drp.shutdown();
    if (m_exporter) {
        m_exporter.reset();
    }
}

void PGPDetectorApp::drainDrpMessageQueues()
{
    // Drains the message queues to make sure that no
    // undelivered message is in them.
    char recvmsg[520];

    for (unsigned workerNum=0; workerNum<m_para.nworkers; workerNum++) {
        if (m_inpMqId[workerNum]) {
            [[maybe_unused]] int rc = drpRecv(m_inpMqId[workerNum], recvmsg, sizeof(recvmsg), 0);
        }
    }

    for (unsigned workerNum=0; workerNum<m_para.nworkers; workerNum++) {
        if (m_resMqId[workerNum]) {
            [[maybe_unused]] int rc = drpRecv(m_resMqId[workerNum], recvmsg, sizeof(recvmsg), 0);
        }
    }
}

int PGPDetectorApp::resetDrpPython()
{
    int rcSave = 0;
    char recvmsg[520];

    for (unsigned workerNum=0; workerNum<m_para.nworkers; workerNum++) {
        int rc = drpSend(m_inpMqId[workerNum], "s", 1);
        if (rc) {
            logging::error("Error sending reset message to Drp python worker %u: %m",
                           workerNum);
            rcSave = rc;
            continue;
        }
        rc = drpRecv(m_resMqId[workerNum], recvmsg, sizeof(recvmsg), 10000);
        if (rc) {
            logging::error("Error receiving reset message from Drp python worker %u: %m",
                           workerNum);
            rcSave = rc;
        }
    }

    return rcSave;
}

}<|MERGE_RESOLUTION|>--- conflicted
+++ resolved
@@ -17,11 +17,8 @@
 #include "EpixM320.hh"
 #include "EpixUHR.hh"
 #include "Epix100.hh"
-<<<<<<< HEAD
 #include "Jungfrau.hh"
-=======
 #include "JungfrauEmulator.hh"
->>>>>>> 88590468
 #include "Opal.hh"
 #include "HREncoder.hh"
 #include "Wave8.hh"
@@ -317,25 +314,6 @@
     PY_ACQUIRE_GIL_GUARD(m_pysave);  // Py_END_ALLOW_THREADS
 
     Factory<Detector> f;
-<<<<<<< HEAD
-    f.register_type<AreaDetector>("fakecam");
-    f.register_type<AreaDetector>("cspad");
-    f.register_type<Digitizer>   ("hsd");
-    f.register_type<EpixQuad>    ("epixquad");
-    f.register_type<EpixHR2x2>   ("epixhr2x2");
-    f.register_type<EpixHRemu>   ("epixhremu");
-    f.register_type<EpixM320>    ("epixm320");
-    f.register_type<EpixUHR>     ("epixUHR");
-    f.register_type<Epix100>     ("epix100");
-    f.register_type<Jungfrau>    ("jungfrau");
-    f.register_type<Opal>        ("opal");
-    f.register_type<TimeTool>    ("tt");
-    f.register_type<TimingBEB>   ("tb");
-    f.register_type<TimingSystem>("ts");
-    f.register_type<Wave8>       ("wave8");
-    f.register_type<HREncoder>   ("hrencoder");
-    f.register_type<Piranha4>    ("piranha4");
-=======
     f.register_type<AreaDetector>    ("fakecam");
     f.register_type<AreaDetector>    ("cspad");
     f.register_type<Digitizer>       ("hsd");
@@ -345,6 +323,7 @@
     f.register_type<EpixM320>        ("epixm320");
     f.register_type<EpixUHR>         ("epixUHR");
     f.register_type<Epix100>         ("epix100");
+    f.register_type<Jungfrau>        ("jungfrau");
     f.register_type<JungfrauEmulator>("jungfrauemu");
     f.register_type<Opal>            ("opal");
     f.register_type<TimeTool>        ("tt");
@@ -353,7 +332,6 @@
     f.register_type<Wave8>           ("wave8");
     f.register_type<HREncoder>       ("hrencoder");
     f.register_type<Piranha4>        ("piranha4");
->>>>>>> 88590468
 
     m_det = f.create(&m_para, &m_drp.pool);
     if (m_det == nullptr) {
