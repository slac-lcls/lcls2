--- conflicted
+++ resolved
@@ -115,17 +115,10 @@
     unsigned allocate();
     void freeDma(std::vector<uint32_t>& indices, unsigned count);
     void freePebble();
-<<<<<<< HEAD
-    const uint64_t dmaInUse() const { return m_allocs.load(std::memory_order_relaxed) -
-                                             m_dmaFrees.load(std::memory_order_relaxed); }
-    const uint64_t inUse() const { return m_allocs.load(std::memory_order_relaxed) -
-                                          m_frees.load(std::memory_order_relaxed); }
-=======
     const int64_t dmaInUse() const { return m_dmaAllocs.load(std::memory_order_relaxed) -
                                             m_dmaFrees.load(std::memory_order_relaxed); }
     const int64_t inUse() const { return m_allocs.load(std::memory_order_relaxed) -
                                          m_frees.load(std::memory_order_relaxed); }
->>>>>>> e2b6eb1f
     void resetCounters();
     int setMaskBytes(uint8_t laneMask, unsigned virtChan);
 private:
@@ -135,6 +128,7 @@
     int m_fd;
     bool m_setMaskBytesDone;
     SPSCQueue<void*> m_transitionBuffers;
+    std::atomic<unsigned> m_dmaAllocs;
     std::atomic<unsigned> m_dmaFrees;
     std::atomic<unsigned> m_allocs;
     std::atomic<unsigned> m_frees;
