--- conflicted
+++ resolved
@@ -37,12 +37,9 @@
     EpixUHR.cc
     Epix100.cc
     EpixQuad.cc
-<<<<<<< HEAD
     Jungfrau.cc
     JungfrauDetectorId.cc
-=======
     JungfrauEmulator.cc
->>>>>>> 88590468
     TimingDef.cc
     TimingBEB.cc
     TimingSystem.cc
