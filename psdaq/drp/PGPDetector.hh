--- conflicted
+++ resolved
@@ -25,14 +25,9 @@
 class PGPDetector : public PgpReader
 {
 public:
-<<<<<<< HEAD
     PGPDetector(const Parameters& para, DrpBase& drp, Detector* det, int* inpMqId, int* resMqId,
                 int* inpShmId, int* resShmId, size_t shemeSize);
-    ~PGPDetector();
-=======
-    PGPDetector(const Parameters& para, DrpBase& drp, Detector* det);
     virtual ~PGPDetector();
->>>>>>> e2b6eb1f
     void reader(std::shared_ptr<Pds::MetricExporter> exporter, Detector* det, Pds::Eb::TebContributor& tebContributor);
     void collector(Pds::Eb::TebContributor& tebContributor);
     virtual void handleBrokenEvent(const PGPEvent& event) override;
@@ -46,7 +41,6 @@
     std::atomic<bool> m_terminate;
     Batch m_batch;
     unsigned m_nodeId;
-<<<<<<< HEAD
     int* m_inpMqId;
     int* m_resMqId;
     int* m_inpShmId;
@@ -55,9 +49,6 @@
     std::atomic<int> threadCountPush;
     unsigned m_flushTmo;
     size_t m_shmemSize;
-=======
-    unsigned m_flushTmo;
->>>>>>> e2b6eb1f
 };
 
 }