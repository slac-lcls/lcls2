--- conflicted
+++ resolved
@@ -80,7 +80,7 @@
     if (rc) {
         logging::critical("[Thread %u] Error sending message %s to Drp python: %m",
                           threadNum, msg);
-        // cleanupIpcPython(inpMqId, resMqId, inpShmId, resShmId, inpData, resData, threadNum); 
+        // cleanupIpcPython(inpMqId, resMqId, inpShmId, resShmId, inpData, resData, threadNum);
         abort();
     }
 
@@ -103,7 +103,6 @@
     const unsigned bufferMask = pool.nDmaBuffers() - 1;
     auto& tebContributor = drp.tebContributor();
     auto triggerPrimitive = drp.triggerPrimitive();
-    auto& tebPrms = drp.tebPrms();
     bool pythonDrp = false;
     void* inpData = nullptr;
     void* resData = nullptr;
@@ -116,7 +115,7 @@
         pythonDrp = true;
     }
 
-    if (pythonDrp == true) {       
+    if (pythonDrp) {
 
         kwargs_it = para.kwargs.find("pythonScript");
 
@@ -131,9 +130,9 @@
         if (pythonScript.length() > 511) {
             logging::critical("[Thread %u] Path to python script too long (max 511 chars)" , threadNum);
             abort();
-        } 
-
-        std::string keyBase = "p" + std::to_string(para.partition) + "_" + para.detName + "_" + std::to_string(para.detSegment); 
+        }
+
+        std::string keyBase = "p" + std::to_string(para.partition) + "_" + para.detName + "_" + std::to_string(para.detSegment);
         std::string key = "/shminp_" + keyBase + "_" + std::to_string(threadNum);
 
         int rc = attachDrpShMem(key, inpShmId, shmemSize, inpData, true);
@@ -175,13 +174,15 @@
     }
 
     while (true) {
-        
+
         if (!inputQueue.pop(batch)) {
             break;
         }
+
         transition=false;
 
         for (unsigned i=0; i<batch.size; i++) {
+
             unsigned index = (batch.start + i) & bufferMask;
             PGPEvent* event = &pool.pgpEvents[index];
             if (event->mask == 0)
@@ -192,61 +193,40 @@
             uint32_t dmaIndex = event->buffers[lane].index;
             const Pds::TimingHeader* timingHeader = det->getTimingHeader(dmaIndex);
 
-<<<<<<< HEAD
-            XtcData::TransitionId::Value transitionId = timingHeader->service();
-
-            unsigned index = evtCounter & pebbleBufferMask;
-=======
-            // make new dgram in the pebble
-            // It must be an EbDgram in order to be able to send it to the MEB
             unsigned pebbleIndex = event->pebbleIndex;
             XtcData::Src src = det->nodeId;
-            Pds::EbDgram* dgram = new(pool.pebble[pebbleIndex]) Pds::EbDgram(*timingHeader, src, para.rogMask);
-            XtcData::TransitionId::Value transitionId = dgram->service();
->>>>>>> e2b6eb1f
+            XtcData::TransitionId::Value transitionId = timingHeader->service();
 
             // Event
             if (transitionId == XtcData::TransitionId::L1Accept) {
                 // make new dgram in the pebble
                 // It must be an EbDgram in order to be able to send it to the MEB
-                Pds::EbDgram* dgram = new(pool.pebble[index]) Pds::EbDgram(*timingHeader, XtcData::Src(det->nodeId), para.rogMask);
-      
+                Pds::EbDgram* dgram = new(pool.pebble[pebbleIndex]) Pds::EbDgram(*timingHeader, src, para.rogMask);
+
                 const void* bufEnd = (char*)dgram + pool.bufferSize();
                 det->event(*dgram, bufEnd, event);
 
-                // make sure the detector hasn't made the event too big
-                if (dgram->xtc.extent > pool.bufferSize()) {
-<<<<<<< HEAD
-                    logging::critical("[Thread %u] L1Accept: buffer size (%d) too small for requested extent (%d)", threadNum, pool.bufferSize(), dgram->xtc.extent);
-=======
-                    logging::critical("L1Accept: buffer size (%d) too small for requested extent (%d)",
-                                      pool.bufferSize(), dgram->xtc.extent);
->>>>>>> e2b6eb1f
-                    throw "Buffer too small";
+                if ( pythonDrp) {
+                    XtcData::Dgram* inpDg = dgram;
+                    memcpy(inpData, (char*)inpDg, sizeof(*inpDg) + inpDg->xtc.sizeofPayload());
+                    drpSendReceive(inpMqId, resMqId, inpShmId, resShmId, inpData, resData, transitionId, threadNum);
+                    XtcData::Dgram* resDg = (XtcData::Dgram*)resData;
+                    memcpy((char*)inpDg, resData, sizeof(*resDg) + resDg->xtc.sizeofPayload());
                 }
 
-                if ( pythonDrp == true) {
-                    memcpy(inpData, (pool.pebble[index])+sizeof(Pds::PulseId), pool.pebble.bufferSize()-sizeof(Pds::PulseId));
-                    drpSendReceive(inpMqId, resMqId, inpShmId, resShmId, inpData, resData, transitionId, threadNum);
-                    memcpy((pool.pebble[index])+sizeof(Pds::PulseId), resData, pool.pebble.bufferSize()-sizeof(Pds::PulseId));
-                }    
-
-                // Prepare the trigger primitive with whatever input is needed for the TEB to meke trigger decisions
+                // Prepare the trigger primitive with whatever input is needed for the TEB to make trigger decisions
                 auto l3InpBuf = tebContributor.fetch(pebbleIndex);
                 Pds::EbDgram* l3InpDg = new(l3InpBuf) Pds::EbDgram(*dgram);
-                
+
                 if (triggerPrimitive) { // else this DRP doesn't provide input
                     const void* l3BufEnd = (char*)l3InpDg + sizeof(*l3InpDg) + triggerPrimitive->size();
                     triggerPrimitive->event(pool, pebbleIndex, dgram->xtc, l3InpDg->xtc, l3BufEnd);
-                    size_t size = sizeof(*l3InpDg) + l3InpDg->xtc.sizeofPayload();
-                    if (size > tebPrms.maxInputSize) {
-                        logging::critical("[Thread %u] L3 Input Dgram of size %zd overflowed buffer of size %zd", threadNum, size, tebPrms.maxInputSize);
-                        throw "Input Dgram overflowed buffer";
-                    }
                 }
             // slow data
             } else if (transitionId == XtcData::TransitionId::SlowUpdate) {
-                Pds::EbDgram* dgram = new(pool.pebble[index]) Pds::EbDgram(*timingHeader, XtcData::Src(det->nodeId), para.rogMask);
+                // make new dgram in the pebble
+                // It must be an EbDgram in order to be able to send it to the MEB
+                Pds::EbDgram* dgram = new(pool.pebble[pebbleIndex]) Pds::EbDgram(*timingHeader, src, para.rogMask);
                 logging::debug("[Thread %u] PGPDetector saw %s @ %u.%09u (%014lx)",
                                threadNum,
                                XtcData::TransitionId::name(transitionId),
@@ -257,25 +237,14 @@
                 if (!trDgram)  continue; // Can occur when shutting down
                 memcpy((void*)trDgram, (const void*)dgram, sizeof(*dgram) - sizeof(dgram->xtc));
                 det->slowupdate(trDgram->xtc, bufEnd);
-                // make sure the detector hasn't made the transition too big
-                size_t size = sizeof(*trDgram) + trDgram->xtc.sizeofPayload();
-                if (size > para.maxTrSize) {
-                    logging::critical("[Thread %u] %s: buffer size (%zd) too small for Dgram (%zd)",
-                                      threadNum, XtcData::TransitionId::name(transitionId), para.maxTrSize, size);
-                    throw "Buffer too small";
+
+                if (pythonDrp) {
+                    XtcData::Dgram* inpDg = trDgram;
+                    memcpy(inpData, (char*)inpDg, sizeof(*inpDg) + inpDg->xtc.sizeofPayload());
+                    drpSendReceive(inpMqId, resMqId, inpShmId, resShmId, inpData, resData, transitionId, threadNum);
+                    XtcData::Dgram* resDg = (XtcData::Dgram*)(resData);
+                    memcpy((char*)inpDg, resData, sizeof(*resDg) + resDg->xtc.sizeofPayload());
                 }
-
-                if (trDgram->pulseId() != dgram->pulseId()) {
-                    logging::critical("%s: pulseId (%014lx) doesn't match dgram's (%014lx)",
-                                      XtcData::TransitionId::name(transitionId), trDgram->pulseId(), dgram->pulseId());
-                }
-
-                if ( pythonDrp == true) {
-                    memcpy(inpData, ((char*)trDgram)+sizeof(Pds::PulseId), sizeof(XtcData::Dgram)+trDgram->xtc.extent);
-                    drpSendReceive(inpMqId, resMqId, inpShmId, resShmId, inpData, resData, transitionId, threadNum);
-                    XtcData::Dgram* resDgram = (XtcData::Dgram*)(resData);
-                    memcpy(((char*)pool.transitionDgrams[index])+sizeof(Pds::PulseId), resData, sizeof(XtcData::Dgram) + resDgram->xtc.extent);
-                }    
 
                 // Prepare the trigger primitive with whatever input is needed for the TEB to meke trigger decisions
                 auto l3InpBuf = tebContributor.fetch(pebbleIndex);
@@ -283,50 +252,41 @@
             // transitions
             } else {
                 transition = true;
-                Pds::EbDgram* dgram = reinterpret_cast<Pds::EbDgram*>(pool.pebble[index]);
-                Pds::EbDgram* trDgram = pool.transitionDgrams[index];
-                logging::debug("[Thread %u] PGPDetector saw %s @ %u.%09u (%014lx)",
-                               threadNum,
-                               XtcData::TransitionId::name(transitionId),
-                               dgram->time.seconds(), dgram->time.nanoseconds(), dgram->pulseId());
-                
-                if ( pythonDrp == true) {
-                    memcpy(inpData, ((char*)trDgram)+sizeof(Pds::PulseId), sizeof(XtcData::Dgram)+trDgram->xtc.extent);
+                // Pds::EbDgram* dgram = reinterpret_cast<Pds::EbDgram*>(pool.pebble[pebbleIndex]);
+                Pds::EbDgram* trDgram = pool.transitionDgrams[pebbleIndex];
+
+                if ( pythonDrp) {
+                    XtcData::Dgram* inpDg = trDgram;
+                    memcpy(inpData, (char*)inpDg, sizeof(*inpDg) + inpDg->xtc.sizeofPayload());
                     drpSendReceive(inpMqId, resMqId, inpShmId, resShmId, inpData, resData, transitionId, threadNum);
-                    XtcData::Dgram* resDgram = (XtcData::Dgram*)(resData);
                     if (threadCountWrite.fetch_sub(1) == 1) {
-                        memcpy(((char*)pool.transitionDgrams[index])+sizeof(Pds::PulseId), resData, sizeof(XtcData::Dgram)+resDgram->xtc.extent);
+                        XtcData::Dgram* resDg = (XtcData::Dgram*)(resData);
+                        memcpy((char*)inpDg, resData, sizeof(*resDg) + resDg->xtc.sizeofPayload());
                     }
                 }
-
-                auto l3InpBuf = tebContributor.fetch(index);
-                if (threadNum == 0) {
-                    new(l3InpBuf) Pds::EbDgram(*dgram);
-                } 
-                //else {
-                //     Pds::EbDgram* dgram = reinterpret_cast<Pds::EbDgram*>(l3InpBuf);
-                // }
             }
         }
 
-        // only one thread sends a batch with content (size > 0) to the collector
-        if (transition == true && threadCountPush.fetch_sub(1)!= 1) batch.size = 0;
+        if (pythonDrp) {
+            // TODO: Comment
+            // All but the last worker to get here set the batch size to 0.
+            // A batch size of 0 ensures collector runs, but doesn't do anything
+            // other than advancing to the next worker.
+            if (transition && threadCountPush.fetch_sub(1) != 1) {
+                batch.size = 0;
+            }
+        }
+
         outputQueue.push(batch);
-    }   
-}
-
-<<<<<<< HEAD
+    }
+}
+
 PGPDetector::PGPDetector(const Parameters& para, DrpBase& drp, Detector* det,
                          int* inpMqId, int* resMqId, int* inpShmId, int* resShmId,
                          size_t shmemSize) :
     PgpReader(para, drp.pool, MAX_RET_CNT_C, para.batchSize), m_terminate(false),
     m_flushTmo(1.1 * drp.tebPrms().maxEntries * 14/13),
     m_shmemSize(shmemSize)
-=======
-PGPDetector::PGPDetector(const Parameters& para, DrpBase& drp, Detector* det) :
-    PgpReader(para, drp.pool, MAX_RET_CNT_C, para.batchSize), m_terminate(false),
-    m_flushTmo(1.1 * drp.tebPrms().maxEntries * 14/13)
->>>>>>> e2b6eb1f
 {
     threadCountPush.store(0);
     threadCountWrite.store(0);
@@ -373,9 +333,16 @@
 void PGPDetector::reader(std::shared_ptr<Pds::MetricExporter> exporter, Detector* det,
                          Pds::Eb::TebContributor& tebContributor)
 {
+    bool pythonDrp = false;
+    auto kwargs_it = m_para.kwargs.find("drp");
+    if (kwargs_it != m_para.kwargs.end() && kwargs_it->second == "python") {
+        pythonDrp = true;
+    }
+
     // setup monitoring
     uint64_t nevents = 0L;
-    const unsigned pebbleBufferMask = m_pool.nbuffers() - 1;
+    const unsigned bufferMask = m_pool.nDmaBuffers() - 1;
+
     std::map<std::string, std::string> labels{{"instrument", m_para.instrument},
                                               {"partition", std::to_string(m_para.partition)},
                                               {"detname", m_para.detName},
@@ -434,7 +401,6 @@
         }
         int32_t ret = read();
         nDmaRet = ret;
-<<<<<<< HEAD
         // if (ret == 0) {
         //     if (tmoState == TmoState::None) {
         //         tmoState = TmoState::Started;
@@ -450,7 +416,7 @@
         //             } else {
         //                 if (tmoState != TmoState::Finished) {
         //                     m_workerInputQueues[worker % m_para.nworkers].push(m_batch);
-        //                     worker++;
+        //                     // worker++;
         //                     tmoState = TmoState::Finished;
         //                 }
         //             }
@@ -459,35 +425,7 @@
         // }
         for (int b=0; b < ret; b++) {
             tmoState = TmoState::None;
-            unsigned evtCounter;
-            const Pds::TimingHeader* timingHeader = handle(det, b, evtCounter);
-=======
-        if (ret == 0) {
-            if (tmoState == TmoState::None) {
-                tmoState = TmoState::Started;
-                tInitial = Pds::fast_monotonic_clock::now(CLOCK_MONOTONIC);
-            } else {
-                if (Pds::fast_monotonic_clock::now(CLOCK_MONOTONIC) - tInitial > tmo) {
-                    if (m_batch.size != 0) {
-                        m_workerInputQueues[worker % m_para.nworkers].push(m_batch);
-                        worker++;
-                        m_batch.start += m_batch.size;
-                        m_batch.size = 0;
-                        batchId += m_para.batchSize;
-                    } else {
-                        if (tmoState != TmoState::Finished) {
-                            m_workerInputQueues[worker % m_para.nworkers].push(m_batch);
-                            worker++;
-                            tmoState = TmoState::Finished;
-                        }
-                    }
-                }
-            }
-        }
-        for (int b=0; b < ret; b++) {
-            tmoState = TmoState::None;
             const Pds::TimingHeader* timingHeader = handle(det, b);
->>>>>>> e2b6eb1f
             if (!timingHeader)  continue;
 
             nevents++;
@@ -495,28 +433,42 @@
 
             // send batch to worker if batch is full or if it's a transition
             XtcData::TransitionId::Value transitionId = timingHeader->service();
-<<<<<<< HEAD
-
-            bool stateTransition = transitionId != XtcData::TransitionId::L1Accept && transitionId!=XtcData::TransitionId::SlowUpdate; 
+
+            bool stateTransition = (transitionId != XtcData::TransitionId::L1Accept) &&
+                                   (transitionId != XtcData::TransitionId::SlowUpdate);
 
             // send batch to worker if batch is full or if it's a transition
-            if (((batchId ^ timingHeader->pulseId()) & ~(m_para.batchSize - 1)) || stateTransition == true ) {
-                if (stateTransition == true) {
+            if (((batchId ^ timingHeader->pulseId()) & ~(m_para.batchSize - 1)) || stateTransition) {
+
+                if ( stateTransition) {
                     if (m_batch.size > 1) {
                         m_batch.size--;
                         m_workerInputQueues[worker % m_para.nworkers].push(m_batch);
                         worker++;
-                        m_batch.start = (m_batch.start + m_batch.size);
+                        m_batch.start += m_batch.size;
                         m_batch.size = 1;
                     }
-                    unsigned index = m_batch.start & pebbleBufferMask;
-                    Pds::EbDgram* dgram = new(m_pool.pebble[index]) Pds::EbDgram(*timingHeader, XtcData::Src(det->nodeId), m_para.rogMask);
+
+                    unsigned index = m_batch.start & bufferMask;
+                    PGPEvent* event = &m_pool.pgpEvents[index];
+                    if (event->mask == 0)
+                        continue;               // Skip broken event
+
+                    unsigned pebbleIndex = event->pebbleIndex;
+                    XtcData::Src src = det->nodeId;
+                    Pds::EbDgram* dgram = new(m_pool.pebble[pebbleIndex]) Pds::EbDgram(*timingHeader,
+                                            src, m_para.rogMask);
+
+                    logging::debug("PGPDetector saw %s @ %u.%09u (%014lx)",
+                                XtcData::TransitionId::name(transitionId),
+                                dgram->time.seconds(), dgram->time.nanoseconds(),
+                                dgram->pulseId());
 
                     // Initialize the transition dgram's header
-                    Pds::EbDgram* trDgram = m_pool.transitionDgrams[index];
+                    Pds::EbDgram* trDgram = m_pool.transitionDgrams[pebbleIndex];
                     if (!trDgram)  continue; // Can occur when shutting down
                     memcpy((void*)trDgram, (const void*)dgram, sizeof(*dgram) - sizeof(dgram->xtc));
-                    
+
                     // copy the temporary xtc created on phase 1 of the transition
                     // into the real location
                     XtcData::Xtc& trXtc = det->transitionXtc();
@@ -524,38 +476,27 @@
                     const void*   bufEnd  = (char*)trDgram + m_para.maxTrSize;
                     auto payload = trDgram->xtc.alloc(trXtc.sizeofPayload(), bufEnd);
                     memcpy(payload, (const void*)trXtc.payload(), trXtc.sizeofPayload());
-                    
-                    // make sure the detector hasn't made the transition too big
-                    size_t size = sizeof(*trDgram) + trDgram->xtc.sizeofPayload();
-                    if (size > m_para.maxTrSize) {
-                        logging::critical("%s: buffer size (%zd) too small for Dgram (%zd)",
-                                        XtcData::TransitionId::name(transitionId), m_para.maxTrSize, size);
-                        throw "Buffer too small";
-                    }
-                    if (trDgram->pulseId() != dgram->pulseId()) {
-                        logging::critical("%s: pulseId (%014lx) doesn't match dgram's (%014lx)",
-                                        XtcData::TransitionId::name(transitionId), trDgram->pulseId(), dgram->pulseId());
-                    }
+
+                    // Prepare the trigger primitive with whatever input is needed for the TEB to meke trigger decisions
+                    auto l3InpBuf = tebContributor.fetch(pebbleIndex);
+                    new(l3InpBuf) Pds::EbDgram(*dgram);
 
                     // set thread counter and broadcast transition
                     threadCountWrite.store(m_para.nworkers);
                     threadCountPush.store(m_para.nworkers);
-                    for (unsigned w=0; w < m_para.nworkers; w++) {
-                        m_workerInputQueues[w].push(m_batch);
+
+                    unsigned numWorkers = pythonDrp ? m_para.nworkers : 1;
+
+                    for (unsigned w=0; w < numWorkers; w++) {
+                        m_workerInputQueues[(worker+w) % m_para.nworkers].push(m_batch);
                     }
+
                 } else {
                     m_workerInputQueues[worker % m_para.nworkers].push(m_batch);
                     worker++;
                 }
-                m_batch.start = (evtCounter + 1);
-=======
-            if (((batchId ^ timingHeader->pulseId()) & ~(m_para.batchSize - 1)) ||
-                ((transitionId != XtcData::TransitionId::L1Accept) &&
-                 (transitionId != XtcData::TransitionId::SlowUpdate))) {
-                m_workerInputQueues[worker % m_para.nworkers].push(m_batch);
-                worker++;
+
                 m_batch.start = timingHeader->evtCounter + 1;
->>>>>>> e2b6eb1f
                 m_batch.size = 0;
                 batchId = timingHeader->pulseId();
             }
@@ -585,9 +526,6 @@
         if (batch.size == 0) {
             tebContributor.timeout();
         }
-        if (batch.size == 0) {
-            tebContributor.timeout();
-        }
         worker++;
     }
     logging::info("PGPCollector is exiting");
