--- conflicted
+++ resolved
@@ -26,7 +26,6 @@
 
 using namespace Drp;
 
-<<<<<<< HEAD
 bool checkPulseIds(const Detector* det, PGPEvent* event)
 {
     uint64_t pulseId = 0;
@@ -251,21 +250,16 @@
     }
 }
 
-=======
->>>>>>> 685b120b
+
 void workerFunc(const Parameters& para, DrpBase& drp, Detector* det,
                 SPSCQueue<Batch>& inputQueue, SPSCQueue<Batch>& outputQueue,
                 unsigned threadNum, std::atomic<int>& threadCount)
 {
     Batch batch;
     MemPool& pool = drp.pool;
-<<<<<<< HEAD
     const unsigned KEY_BASE = 40000;
-    const unsigned bufferMask = pool.nbuffers() - 1;
-=======
     const unsigned dmaBufferMask = pool.nDmaBuffers() - 1;
     const unsigned pebbleBufferMask = pool.nbuffers() - 1;
->>>>>>> 685b120b
     auto& tebContributor = drp.tebContributor();
     auto triggerPrimitive = drp.triggerPrimitive();
     auto& tebPrms = drp.tebPrms();
@@ -374,32 +368,16 @@
         }
         transition=false;
         for (unsigned i=0; i<batch.size; i++) {
-<<<<<<< HEAD
-
-            unsigned index = (batch.start + i) & bufferMask;
-            PGPEvent* event = &pool.pgpEvents[index];
-            if (event->mask == 0)
-                continue;               // Skip broken event
-            checkPulseIds(det, event);
-=======
             unsigned evtCounter = batch.start + i;
             PGPEvent* event = &pool.pgpEvents[evtCounter & dmaBufferMask];
->>>>>>> 685b120b
 
             // get transitionId from the first lane in the event
             int lane = __builtin_ffs(event->mask) - 1;
             uint32_t dmaIndex = event->buffers[lane].index;
             const Pds::TimingHeader* timingHeader = det->getTimingHeader(dmaIndex);
 
-<<<<<<< HEAD
             XtcData::TransitionId::Value transitionId = timingHeader->service();
-=======
-            // make new dgram in the pebble
-            // It must be an EbDgram in order to be able to send it to the MEB
             unsigned index = evtCounter & pebbleBufferMask;
-            Pds::EbDgram* dgram = new(pool.pebble[index]) Pds::EbDgram(*timingHeader, XtcData::Src(det->nodeId), para.rogMask);
-            XtcData::TransitionId::Value transitionId = dgram->service();
->>>>>>> 685b120b
 
             // Event
             if (transitionId == XtcData::TransitionId::L1Accept) {
@@ -416,16 +394,13 @@
                     throw "Buffer too small";
                 }
 
-<<<<<<< HEAD
                 if ( pythonDrp == true) {
                     memcpy(inpData, (pool.pebble[index])+sizeof(Pds::PulseId), pool.pebble.bufferSize()-sizeof(Pds::PulseId));
                     sendReceiveDrp(inpMqId, resMqId, inpShmId, resShmId, inpData, resData, pyPid, clockType, transitionId, threadNum);
                     memcpy((pool.pebble[index])+sizeof(Pds::PulseId), resData, pool.pebble.bufferSize()-sizeof(Pds::PulseId));
                 }    
 
-=======
                 // Prepare the trigger primitive with whatever input is needed for the TEB to meke trigger decisions
->>>>>>> 685b120b
                 auto l3InpBuf = tebContributor.fetch(index);
                 Pds::EbDgram* l3InpDg = new(l3InpBuf) Pds::EbDgram(*dgram);
                 
@@ -464,7 +439,6 @@
                                       XtcData::TransitionId::name(transitionId), trDgram->pulseId(), dgram->pulseId());
                 }
 
-<<<<<<< HEAD
                 if ( pythonDrp == true) {
                     memcpy(inpData, ((char*)pool.transitionDgrams[index])+sizeof(Pds::PulseId), sizeof(XtcData::Dgram)+trDgram->xtc.extent);
                     sendReceiveDrp(inpMqId, resMqId, inpShmId, resShmId, inpData, resData, pyPid, clockType, transitionId, threadNum);
@@ -472,9 +446,7 @@
                     memcpy(((char*)pool.transitionDgrams[index])+sizeof(Pds::PulseId), resData, sizeof(XtcData::Dgram) + resDgram->xtc.extent);
                 }    
 
-=======
                 // Prepare the trigger primitive with whatever input is needed for the TEB to meke trigger decisions
->>>>>>> 685b120b
                 auto l3InpBuf = tebContributor.fetch(index);
                 new(l3InpBuf) Pds::EbDgram(*dgram);
 
@@ -589,6 +561,7 @@
 {
     // setup monitoring
     uint64_t nevents = 0L;
+    const unsigned pebbleBufferMask = m_pool.nbuffers() - 1;
     std::map<std::string, std::string> labels{{"instrument", m_para.instrument},
                                               {"partition", std::to_string(m_para.partition)},
                                               {"detname", m_para.detName},
@@ -638,177 +611,13 @@
     m_batch.size = 0;
     resetEventCounter();
 
-<<<<<<< HEAD
-
-=======
->>>>>>> 685b120b
     while (1) {
-        if (m_terminate.load(std::memory_order_relaxed)) {
+         if (m_terminate.load(std::memory_order_relaxed)) {
             break;
         }
         int32_t ret = read();
         nDmaRet = ret;
         for (int b=0; b < ret; b++) {
-<<<<<<< HEAD
-            uint32_t size = dmaRet[b];
-            uint32_t index = dmaIndex[b];
-            uint32_t lane = (dest[b] >> 8) & 7;
-            dmaSize = size;
-            bytes += size;
-            if (size > m_pool.dmaSize()) {
-                logging::critical("DMA overflowed buffer: %u vs %u", size, m_pool.dmaSize());
-                throw "DMA overflowed buffer";
-            }
-
-            uint32_t flag = dmaFlags[b];
-            uint32_t err  = dmaErrors[b];
-            if (err) {
-                logging::error("DMA with error 0x%x  flag 0x%x",err,flag);
-                //  How do I return this buffer?
-                dmaRetIndex(m_pool.fd(), index);
-                nevents++;
-                continue;
-            }
-
-            const Pds::TimingHeader* timingHeader = det->getTimingHeader(index);
-            uint32_t evtCounter = timingHeader->evtCounter & 0xffffff;
-            uint32_t current = evtCounter & bufferMask;
-            PGPEvent* event = &m_pool.pgpEvents[current];
-
-            DmaBuffer* buffer = &event->buffers[lane];
-            buffer->size = size;
-            buffer->index = index;
-            event->mask |= (1 << lane);
-            m_pool.allocate(1);
-
-            const uint32_t* data = reinterpret_cast<const uint32_t*>(timingHeader);
-            if (m_para.verbose < 2)
-                logging::debug("PGPReader  lane %u  size %u  hdr %016lx.%016lx.%08x  flag 0x%x  err 0x%x",
-                               lane, size,
-                               reinterpret_cast<const uint64_t*>(data)[0],
-                               reinterpret_cast<const uint64_t*>(data)[1],
-                               reinterpret_cast<const uint32_t*>(data)[4],
-                               flag, err);
-
-            if (event->mask == m_para.laneMask) {
-                bool stateTransition = false;
-                XtcData::TransitionId::Value transitionId = timingHeader->service();
-                if (transitionId != XtcData::TransitionId::L1Accept) {
-                    if (transitionId!=XtcData::TransitionId::SlowUpdate) {
-                        stateTransition = true;
-                        logging::info("PGPReader  saw %s @ %u.%09u (%014lx)",
-                                      XtcData::TransitionId::name(transitionId),
-                                      timingHeader->time.seconds(), timingHeader->time.nanoseconds(),
-                                      timingHeader->pulseId());
-                    } else {
-                        logging::debug("PGPReader  saw %s @ %u.%09u (%014lx)",
-                                       XtcData::TransitionId::name(transitionId),
-                                       timingHeader->time.seconds(), timingHeader->time.nanoseconds(),
-                                       timingHeader->pulseId());
-                    }
-                    if (transitionId == XtcData::TransitionId::BeginRun) {
-                        resetEventCounter();
-                    }
-                }
-                if (evtCounter != ((m_lastComplete + 1) & 0xffffff)) {
-                    logging::critical("%sPGPReader: Jump in complete l1Count %u -> %u | difference %d, tid %s%s",
-                                      RED_ON, m_lastComplete, evtCounter, evtCounter - m_lastComplete, XtcData::TransitionId::name(transitionId), RED_OFF);
-                    logging::critical("data: %08x %08x %08x %08x %08x %08x service: 0x%x",
-                                      data[0], data[1], data[2], data[3], data[4], data[5], timingHeader->service());
-
-                    logging::critical("lastTid %s", XtcData::TransitionId::name(lastTid));
-                    logging::critical("lastData: %08x %08x %08x %08x %08x %08x",
-                                      lastData[0], lastData[1], lastData[2], lastData[3], lastData[4], lastData[5]);
-
-                    //  Do we still need to throw an exception?
-                    //  Sometimes we have genuine frame errors
-                    if (transitionId != XtcData::TransitionId::L1Accept ||
-                        (timingHeader->time.asDouble()-lastTime)>1. ||
-                        (timingHeader->time.asDouble()-lastTime)<0.) {
-                        logging::critical("Jump in event counter");
-                        abort();
-                    }
-
-                    for (unsigned e=m_lastComplete+1; e!=evtCounter; e++) {
-                        PGPEvent* brokenEvent = &m_pool.pgpEvents[e & bufferMask];
-                        logging::error("broken event:  %08x", brokenEvent->mask);
-                        brokenEvent->mask = 0;
-                        m_batch.size++; // Broken events are included in the batch
-                    }
-                }
-                m_lastComplete = evtCounter;
-                lastTime = timingHeader->time.asDouble();
-                lastTid = transitionId;
-                memcpy(lastData, data, 24);
-
-                nevents++;
-                m_batch.size++;
-
-                // Allocate a transition datagram from the pool.  Since a
-                // SPSCQueue is used (not an SPMC queue), this can be done here,
-                // but not in the workers or there will be concurrency issues.
-                if (transitionId != XtcData::TransitionId::L1Accept) {
-                    m_pool.transitionDgrams[current] = m_pool.allocateTr();
-                    if (!m_pool.transitionDgrams[current])  break; // Can happen during shutdown
-                }
-
-                auto now = std::chrono::system_clock::now();
-                auto dgt = std::chrono::seconds{timingHeader->time.seconds() + POSIX_TIME_AT_EPICS_EPOCH}
-                         + std::chrono::nanoseconds{timingHeader->time.nanoseconds()};
-                std::chrono::system_clock::time_point tp{std::chrono::duration_cast<std::chrono::system_clock::duration>(dgt)};
-                latency = std::chrono::duration_cast<ms_t>(now - tp).count();
-
-                // send batch to worker if batch is full or if it's a transition
-                if (((batchId ^ timingHeader->pulseId()) & ~(m_para.batchSize - 1)) || stateTransition == true ) {
-                    if (stateTransition == true) {
-                        if (m_batch.size > 1) {
-                            m_batch.size--;
-                            m_workerInputQueues[worker % m_para.nworkers].push(m_batch);
-                            worker++;
-                            m_batch.start = (m_batch.start + m_batch.size) & 0xffffff;
-                            m_batch.size = 1;
-                        }
-                        index = m_batch.start & bufferMask;
-                        Pds::EbDgram* dgram = new(m_pool.pebble[index]) Pds::EbDgram(*timingHeader, XtcData::Src(det->nodeId), m_para.rogMask);
-
-                        // Initialize the transition dgram's header
-                        Pds::EbDgram* trDgram = m_pool.transitionDgrams[index];
-                        const void*   bufEnd  = (char*)trDgram + m_para.maxTrSize;
-                        memcpy((void*)trDgram, (const void*)dgram, sizeof(*dgram) - sizeof(dgram->xtc));
-                        
-                        // copy the temporary xtc created on phase 1 of the transition
-                        // into the real location
-                        XtcData::Xtc& trXtc = det->transitionXtc();
-                        trDgram->xtc = trXtc; // Preserve header info, but allocate to check fit
-                        auto payload = trDgram->xtc.alloc(trXtc.sizeofPayload(), bufEnd);
-                        memcpy(payload, (const void*)trXtc.payload(), trXtc.sizeofPayload());
-                        
-                        // make sure the detector hasn't made the transition too big
-                        size_t size = sizeof(*trDgram) + trDgram->xtc.sizeofPayload();
-                        if (size > m_para.maxTrSize) {
-                            logging::critical("%s: buffer size (%zd) too small for Dgram (%zd)",
-                                            XtcData::TransitionId::name(transitionId), m_para.maxTrSize, size);
-                            throw "Buffer too small";
-                        }
-                        if (trDgram->pulseId() != dgram->pulseId()) {
-                            logging::critical("%s: pulseId (%014lx) doesn't match dgram's (%014lx)",
-                                            XtcData::TransitionId::name(transitionId), trDgram->pulseId(), dgram->pulseId());
-                        }
-
-                        // set thread counter and broadcast transition
-                        threadCount.store(m_para.nworkers);
-                        for (unsigned w=0; w < m_para.nworkers; w++) {
-                            m_workerInputQueues[w].push(m_batch);
-                        }
-                    } else {
-                        m_workerInputQueues[worker % m_para.nworkers].push(m_batch);
-                        worker++;
-                    }
-                    m_batch.start = (evtCounter + 1) & 0xffffff;
-                    m_batch.size = 0;
-                    batchId = timingHeader->pulseId();
-                }
-=======
             unsigned evtCounter;
             const Pds::TimingHeader* timingHeader = handle(det, b, evtCounter);
             if (!timingHeader)  continue;
@@ -818,15 +627,62 @@
 
             // send batch to worker if batch is full or if it's a transition
             XtcData::TransitionId::Value transitionId = timingHeader->service();
-            if (((batchId ^ timingHeader->pulseId()) & ~(m_para.batchSize - 1)) ||
-                ((transitionId != XtcData::TransitionId::L1Accept) &&
-                 (transitionId != XtcData::TransitionId::SlowUpdate))) {
-                m_workerInputQueues[worker % m_para.nworkers].push(m_batch);
-                worker++;
-                m_batch.start = evtCounter + 1;
+
+            bool stateTransition = false;
+            if (transitionId != XtcData::TransitionId::L1Accept && transitionId!=XtcData::TransitionId::SlowUpdate) {
+                stateTransition = true;  
+            } 
+
+            // send batch to worker if batch is full or if it's a transition
+            if (((batchId ^ timingHeader->pulseId()) & ~(m_para.batchSize - 1)) || stateTransition == true ) {
+                if (stateTransition == true) {
+                    if (m_batch.size > 1) {
+                        m_batch.size--;
+                        m_workerInputQueues[worker % m_para.nworkers].push(m_batch);
+                        worker++;
+                        m_batch.start = (m_batch.start + m_batch.size) & 0xffffff;
+                        m_batch.size = 1;
+                    }
+                    batchId = timingHeader->pulseId();
+                    unsigned index = m_batch.start & pebbleBufferMask;
+                    Pds::EbDgram* dgram = new(m_pool.pebble[index]) Pds::EbDgram(*timingHeader, XtcData::Src(det->nodeId), m_para.rogMask);
+
+                    // Initialize the transition dgram's header
+                    Pds::EbDgram* trDgram = m_pool.transitionDgrams[index];
+                    const void*   bufEnd  = (char*)trDgram + m_para.maxTrSize;
+                    memcpy((void*)trDgram, (const void*)dgram, sizeof(*dgram) - sizeof(dgram->xtc));
+                    
+                    // copy the temporary xtc created on phase 1 of the transition
+                    // into the real location
+                    XtcData::Xtc& trXtc = det->transitionXtc();
+                    trDgram->xtc = trXtc; // Preserve header info, but allocate to check fit
+                    auto payload = trDgram->xtc.alloc(trXtc.sizeofPayload(), bufEnd);
+                    memcpy(payload, (const void*)trXtc.payload(), trXtc.sizeofPayload());
+                    
+                    // make sure the detector hasn't made the transition too big
+                    size_t size = sizeof(*trDgram) + trDgram->xtc.sizeofPayload();
+                    if (size > m_para.maxTrSize) {
+                        logging::critical("%s: buffer size (%zd) too small for Dgram (%zd)",
+                                        XtcData::TransitionId::name(transitionId), m_para.maxTrSize, size);
+                        throw "Buffer too small";
+                    }
+                    if (trDgram->pulseId() != dgram->pulseId()) {
+                        logging::critical("%s: pulseId (%014lx) doesn't match dgram's (%014lx)",
+                                        XtcData::TransitionId::name(transitionId), trDgram->pulseId(), dgram->pulseId());
+                    }
+
+                    // set thread counter and broadcast transition
+                    threadCount.store(m_para.nworkers);
+                    for (unsigned w=0; w < m_para.nworkers; w++) {
+                        m_workerInputQueues[w].push(m_batch);
+                    }
+                } else {
+                    m_workerInputQueues[worker % m_para.nworkers].push(m_batch);
+                    worker++;
+                }
+                m_batch.start = (evtCounter + 1) & 0xffffff;
                 m_batch.size = 0;
                 batchId = timingHeader->pulseId();
->>>>>>> 685b120b
             }
         }
     }
