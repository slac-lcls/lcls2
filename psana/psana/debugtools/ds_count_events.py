#!/usr/bin/env python
"""
ds_count_events.py

A simple MPI-enabled script for counting total events processed by all ranks
for a given experiment and run using psana2.

This is useful for verifying data integrity, debugging incomplete processing,
and sanity-checking total event counts across distributed ranks.

---

Example usage:

    PS_EB_NODES=12 mpirun -n 181 --hostfile slurm_host_test \
        python ds_count_events.py \
        --exp rix100818424 \
        --run 52 \
        --detectors q_atmopal rix_fim0 \
        --max_events 10000 \
        --log_level INFO

Arguments:
    -e, --exp         Experiment name (e.g., rix100818424)
    -r, --run         Run number (e.g., 52)
    -d, --detectors   (Optional) List of detectors to configure psana with
    --max_events      (Optional) Maximum number of events to process per rank (default: 0 = all)
    --log_level       (Optional) psana log level (default: INFO)

The script prints the total number of events processed across all MPI ranks.

Note:
    - Setting max_events > 0 can be helpful for quick tests or debugging.
    - The example runs on 4 nodes with slots=1 for the fist node and slots=60
      for the other three nodes.
"""

import argparse
from psana import DataSource
import numpy as np
from mpi4py import MPI
import time
import os
import psutil

def print_memory_usage(rank, i_evt, interval=10):
    if i_evt % interval == 0:
        process = psutil.Process(os.getpid())
        mem_info = process.memory_info()
        rss_gb = mem_info.rss / (1024 ** 3)
        print(f"[Rank {rank}] Event {i_evt}: RSS Memory = {rss_gb:.2f} GB")

def check_mode_bits(raw, print_coords=False, max_print=20):
    # Ensure logical (unsigned) shifts even if raw came in as int16
    r = raw.astype(np.uint16, copy=False)

    modes = (r >> 14) & 0x3      # upper two bits
    adc14 = r & 0x3FFF           # lower 14 bits

    # Frame-level summary
    u, c = np.unique(modes, return_counts=True)
    hist = dict(zip(u.tolist(), c.tolist()))
    print(f"shape={r.shape}, unique modes={u.tolist()}, counts={c.tolist()}")
    print("mode histogram:", hist)
    print("any top bits set?", bool((r & 0xC000).any()))
    print("max raw value:", int(r.max()))
    print("adc14 mean/std:", float(adc14.mean()), float(adc14.std()))

    if print_coords and 0 in u:
        coords = np.argwhere(modes == 0)
        print(f"Found {coords.shape[0]} pixels with mode=0")
        for idx, (seg, row, col) in enumerate(coords[:max_print]):
            print(f"  seg={seg}, row={row}, col={col}")
        if coords.shape[0] > max_print:
            print(f"  ... (showing {max_print} of {coords.shape[0]} total)")

    return modes, adc14

def parse_args():
    parser = argparse.ArgumentParser(
        description="MPI tool to count total number of events processed in a given experiment and run."
    )
    parser.add_argument('-e', '--exp', required=True, help='Experiment name, e.g., rix100818424')
    parser.add_argument('-r', '--run', type=int, required=True, help='Run number')
    parser.add_argument('-d', '--detectors', nargs='*', default=[], help='Optional list of detector names')
    parser.add_argument('-c', '--cached_detectors', nargs='*', default=[], help='Optional list of detector names with cached pixel coords')
    parser.add_argument('--max_events', type=int, default=0, help='Maximum number of events to process (default: 0 = all)')
    parser.add_argument('--batch_size', type=int, default=1000, help='No. of events per batch (default: 1000)')
    parser.add_argument('--log_level', default='INFO', help='Log level (default: INFO)')
    parser.add_argument('--debug_detector', default=None, help='Detector name for debug prints (default: None)')
    parser.add_argument('--use_calib_cache', action='store_true',
                        help='Use cached calibration constants if available (default: False)')
    parser.add_argument('--monitor', action='store_true', help='Enable monitoring mode (default: False)')
    return parser.parse_args()

def main():
    args = parse_args()
    comm = MPI.COMM_WORLD
    rank = comm.Get_rank()
    size = comm.Get_size()
    comm.Barrier()  # Synchronize before starting
    start = MPI.Wtime()
    t0 = time.time()

    ds = DataSource(
        exp=args.exp,
        run=args.run,
        max_events=args.max_events,
        batch_size=args.batch_size,
        log_level=args.log_level,
        detectors=args.detectors,
<<<<<<< HEAD
        monitor=True
    )
    run = next(ds.runs())
=======
        use_calib_cache=args.use_calib_cache,
        cached_detectors=args.cached_detectors,
        monitor=args.monitor
    )
    run = next(ds.runs())
    det = None
    if args.debug_detector:
        det = run.Detector(args.debug_detector)
        det_name = args.debug_detector.lower()
        if rank == 0:
            print(f"Debugging detector: {args.debug_detector}")
>>>>>>> ca5e4bc0

    local_count = 0

    ti0 = time.time()
    interval = 10
    for i_evt, evt in enumerate(run.events()):
        if det:
            if det_name == 'epix10ka':
                raw = det.raw.raw(evt)  # Example access to detector data
                #check_mode_bits(raw, print_coords=True)
            elif det_name == 'jungfrau':
                img = det.raw.image(evt)
                #print_memory_usage(rank, i_evt, interval=interval)
                if i_evt % interval == 0 and i_evt > 0:
                    print(f"[Rank {rank}] Event {i_evt}: Rate: {interval/(time.time()-ti0):.1f} Hz")
                    ti0 = time.time()

        local_count += 1
    t1 = time.time()

    sendbuf = np.array([local_count], dtype="i")
    recvbuf = np.empty([size, 1], dtype="i") if rank == 0 else None
    comm.Gather(sendbuf, recvbuf, root=0)

    end = MPI.Wtime()
    if rank == 0:
        total = np.sum(recvbuf)
        n_ebnodes = int(os.environ.get('PS_EB_NODES', '1'))
        n_bdnodes = size - n_ebnodes - 1
        print(f"[{args.log_level}] {n_ebnodes=} {n_bdnodes=} Total events for {args.exp} run {args.run}: {total} rate {total/(end-start):.1f} Hz")
    else:
        print(f"[{args.log_level}] Rank {rank} processed {local_count} events in {t1-t0:.2f}s Rate {local_count/(t1-t0):.1f} Hz")

if __name__ == '__main__':
    main()<|MERGE_RESOLUTION|>--- conflicted
+++ resolved
@@ -109,11 +109,6 @@
         batch_size=args.batch_size,
         log_level=args.log_level,
         detectors=args.detectors,
-<<<<<<< HEAD
-        monitor=True
-    )
-    run = next(ds.runs())
-=======
         use_calib_cache=args.use_calib_cache,
         cached_detectors=args.cached_detectors,
         monitor=args.monitor
@@ -125,7 +120,6 @@
         det_name = args.debug_detector.lower()
         if rank == 0:
             print(f"Debugging detector: {args.debug_detector}")
->>>>>>> ca5e4bc0
 
     local_count = 0
 
