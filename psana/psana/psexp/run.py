import os, sys
import pickle
import inspect
import numpy as np
import time
from copy import copy
from psana import dgram
from psana.dgrammanager import DgramManager
from psana.detector.detector_impl import MissingDet
from psana.event import Event
from psana.dgramedit import DgramEdit, PyDgram
from . import TransitionId
from .tools import RunHelper
from .envstore_manager import EnvStoreManager
from .events import Events
from .step import Step


def _is_hidden_attr(obj, name):
    if name.startswith('_'):
        return True
    else:
        attr = getattr(obj, name)
        if hasattr(attr, '_hidden'):
            return attr._hidden
        else:
            return False


def _enumerate_attrs(obj):
    state = []
    found = []

    def mygetattr(obj):
        children = [attr for attr in dir(obj) if not _is_hidden_attr(obj, attr) and attr != "dtype"]
        for child in children:
            childobj = getattr(obj,child)

            if len([attr for attr in dir(childobj) if not _is_hidden_attr(childobj, attr)]) == 0:
                found.append( '.'.join(state + [child]) )
            elif type(childobj) == property:
                found.append( '.'.join(state + [child]) )
            elif not inspect.isclass(childobj) and callable(childobj):
                found.append( '.'.join(state + [child]) )
            else:
                state.append(child)
                mygetattr(childobj)
                state.pop()

    mygetattr(obj)
    return found

class StepEvent(object):
    """ Use by AMI to access """
    def __init__(self, env_store):
        self.env_store = env_store
    def dgrams(self, evt):
        return self.env_store.get_step_dgrams_of_event(evt)
    def docstring(self, evt) -> str:
        env_values = self.env_store.values([evt], 'step_docstring')
        return env_values[0]
    def value(self, evt) -> float:
        env_values = self.env_store.values([evt], 'step_value')
        return env_values[0]

class Run(object):
    expt    = 0
    runnum  = 0
    dm      = None
    configs = None
    smd_dm  = None
    nfiles  = 0
    scan    = False # True when looping over steps
    smd_fds = None

    def __init__(self, ds):
        self.expt, self.runnum, self.timestamp = ds._get_runinfo()
        self.dsparms = ds.dsparms
        self.c_ana   = self.dsparms.prom_man.get_metric('psana_bd_ana')
        if hasattr(ds, "dm"): ds.dm.set_run(self)
        if hasattr(ds, "smdr_man"): ds.smdr_man.set_run(self)
        RunHelper(self)
        self._dets   = {}

    def run(self):
        """ Returns integer representaion of run no.
        default: (when no run is given) is set to -1"""
        return self.run_no

    def _check_empty_calibconst(self, det_name):
        # Some detectors do not have calibration constant - set default value to None
        if not hasattr(self.dsparms, 'calibconst'):
            self.dsparms.calibconst = {det_name: None}
        else:
            if det_name not in self.dsparms.calibconst:
                self.dsparms.calibconst[det_name]  = None

    def _get_valid_env_var_name(self, det_name):
        # Check against detector names
        if self.esm.env_from_variable(det_name) is not None:
            return det_name

        # Check against epics names (return detector name not epics name)
        if det_name in self.esm.stores['epics'].epics_inv_mapper:
            return self.esm.stores['epics'].epics_inv_mapper[det_name]

        return None


    def Detector(self, name, accept_missing=False):
        if name in self._dets:
            return self._dets[name]

        mapped_env_var_name = self._get_valid_env_var_name(name)
        if name not in self.dsparms.configinfo_dict and mapped_env_var_name is None:
            if not accept_missing:
                err_msg = f"No available detector class matched with {name}. If this is a new detector/version, make sure to add new class in detector folder."
                raise DetectorNameError(err_msg)
            else:
                return MissingDet()

        if mapped_env_var_name is not None:
            name = mapped_env_var_name

        class Container:
            def __init__(self):
                pass

        det = Container()
        # instantiate the detector xface for this detector/drp_class
        # (e.g. (xppcspad,raw) or (xppcspad,fex)
        # make them attributes of the container
        flag_found = False
        for (det_name,drp_class_name),drp_class in self.dsparms.det_classes['normal'].items():
            if det_name == name:
                # Detetors with cfgscan also owns an EnvStore
                env_store = None
                var_name  = None
                if det_name in self.esm.stores:
                    env_store = self.esm.stores[det_name]
                    setattr(det, "step", StepEvent(env_store))

                self._check_empty_calibconst(det_name)

                setattr(det,drp_class_name,drp_class(det_name, drp_class_name, self.dsparms.configinfo_dict[det_name], self.dsparms.calibconst[det_name], env_store, var_name))
                setattr(det,'_configs', self.configs)
                setattr(det,'calibconst', self.dsparms.calibconst[det_name])
                setattr(det,'_dettype', self.dsparms.det_info_table[det_name][0])
                setattr(det,'_detid', self.dsparms.det_info_table[det_name][1])
                setattr(det,'_det_name', det_name)
                flag_found = True

        # If no detector found, EnvStore variable is assumed to have been passed in.
        # Environment values are identified by variable names (e.g. 'XPP:VARS:FLOAT:02').
        # From d.epics[0].raw.HX2:DVD:GCC:01:PMON = 41.0
        # (d.env_name[0].alg.variable),
        # EnvStoreManager searches all the stores assuming that the variable name is
        # unique and returns env_name ('epics' or 'scan') and algorithm.
        if not flag_found:
            found = self.esm.env_from_variable(name) # assumes that variable name is unique
            if found is not None:
                env_name, alg = found
                det_name = env_name
                var_name = name
                drp_class_name = alg
                det_class_table = self.dsparms.det_classes[det_name]
                drp_class = det_class_table[(det_name, drp_class_name)]

                self._check_empty_calibconst(det_name)

                det = drp_class(det_name, drp_class_name, self.dsparms.configinfo_dict[det_name], self.dsparms.calibconst[det_name], self.esm.stores[env_name], var_name)
                setattr(det, '_det_name', det_name)

        self._dets[name] = det
        return det

    @property
    def detnames(self):
        return set([x[0] for x in self.dsparms.det_classes['normal'].keys()])

    @property
    def detinfo(self):
        info = {}
        for ((detname,det_xface_name),det_xface_class) in self.dsparms.det_classes['normal'].items():
#            info[(detname,det_xface_name)] = _enumerate_attrs(det_xface_class)
            info[(detname,det_xface_name)] = _enumerate_attrs(getattr(self.Detector(detname),det_xface_name))
        return info

    @property
    def epicsinfo(self):
        # EnvStore a key-value pair of detectorname (e.g. AT1K0_PressureSetPt)
        # and epics name (AT1K0:GAS:TRANS_SP_RBV) in epics_mapper.
        return self.esm.stores['epics'].get_info()

    @property
    def scaninfo(self):
        return self.esm.stores['scan'].get_info()

    @property
    def xtcinfo(self):
        return self.dsparms.xtc_info

    def analyze(self, event_fn=None, det=None):
        for event in self.events():
            if event_fn is not None:
                event_fn(event, det)

    def __reduce__(self):
        return (run_from_id, (self.id,))

    def step(self, evt):
        step_dgrams = self.esm.stores['scan'].get_step_dgrams_of_event(evt)
        return Event(dgrams=step_dgrams, run=self)

    def _setup_envstore(self):
        assert hasattr(self, 'configs')
        assert hasattr(self, '_evt') # BeginRun
        self.esm = EnvStoreManager(self.configs, run=self)
        # Special case for BeginRun - normally EnvStore gets updated
        # by EventManager but we get BeginRun w/o EventManager
        # so we need to update the EnvStore here.
        self.esm.update_by_event(self._evt)

<<<<<<< HEAD
        # EnvStore will be passed around so bigdata nodes can
        # query SlowUpdate chunk ID
        self.dsparms.esm = self.esm

=======
>>>>>>> 087f1db6

class RunShmem(Run):
    """ Yields list of events from a shared memory client (no event building routine). """

    def __init__(self, ds, run_evt):
        super(RunShmem, self).__init__(ds)
        self._evt      = run_evt
        self.beginruns = run_evt._dgrams
        self.configs   = ds._configs
        super()._setup_envstore()
        self._evt_iter = Events(ds, self)

    def events(self):

        for evt in self._evt_iter:
            if evt.service() != TransitionId.L1Accept:
                if evt.service() == TransitionId.EndRun: return
                continue
            st = time.time()
            yield evt
            en = time.time()
            self.c_ana.labels('seconds','None').inc(en-st)
            self.c_ana.labels('batches','None').inc()

    def steps(self):
        for evt in self._evt_iter:
            if evt.service() == TransitionId.EndRun: return
            if evt.service() == TransitionId.BeginStep:
                yield Step(evt, self._evt_iter)


class RunDrp(Run):
    """ Yields list of events from drp python (no event building routine). """

    def __init__(self, ds, run_evt):
        super(RunDrp, self).__init__(ds)
        self._evt      = run_evt
        self._ds       = ds
        self.beginruns = run_evt._dgrams
        self.configs   = ds._configs
        super()._setup_envstore()

        self._evt_iter = Events(self.configs, ds.dm, ds.dsparms,
                filter_callback=ds.dsparms.filter)
        self._edtbl_config = False

    def events(self):
        for evt in self._evt_iter:
            self._ds.curr_dgramedit = DgramEdit(
                PyDgram(evt._dgrams[0].get_dgram_ptr(), self._ds.dm.shm_size),
                config=self._ds.config_dgramedit
            )
            if evt.service() != TransitionId.L1Accept:
                if evt.service() == TransitionId.EndRun:
                    self._ds.curr_dgramedit.save(self._ds.dm.shm_send_mv)
                    return
                self._ds.curr_dgramedit.save(self._ds.dm.shm_send_mv)
                continue
            st = time.time()
            yield evt
            en = time.time()
            self.c_ana.labels('seconds','None').inc(en-st)
            self.c_ana.labels('batches','None').inc()
            self._ds.curr_dgramedit.save(self._ds.dm.shm_send_mv)

    def steps(self):
        for evt in self._evt_iter:
            self._ds.curr_dgramedit = DgramEdit(
                PyDgram(evt._dgrams[0].get_dgram_ptr(), self._ds.dm.shm_size),
                config=self._ds.config_dgramedit
            )
            if evt.service() == TransitionId.EndRun:
                self._ds.curr_dgramedit.save(self._ds.dm.shm_send_mv)
                return
            if evt.service() == TransitionId.BeginStep:
                yield Step(evt, self._evt_iter)
            self._ds.curr_dgramedit.save(self._ds.dm.shm_send_mv)
                

class RunSingleFile(Run):
    """ Yields list of events from a single bigdata file. """

    def __init__(self, ds, run_evt):
        super(RunSingleFile, self).__init__(ds)
        self._evt      = run_evt
        self.beginruns = run_evt._dgrams
        self.configs   = ds._configs
        super()._setup_envstore()
        self._evt_iter = Events(ds, self)

    def events(self):
        for evt in self._evt_iter:
            if evt.service() != TransitionId.L1Accept:
                if evt.service() == TransitionId.EndRun: return
                continue
            st = time.time()
            yield evt
            en = time.time()
            self.c_ana.labels('seconds','None').inc(en-st)
            self.c_ana.labels('batches','None').inc()

    def steps(self):
        for evt in self._evt_iter:
            if evt.service() == TransitionId.EndRun: return
            if evt.service() == TransitionId.BeginStep:
                yield Step(evt, self._evt_iter)

class RunSerial(Run):
    """ Yields list of events from multiple smd/bigdata files using single core."""

    def __init__(self, ds, run_evt):
        super(RunSerial, self).__init__(ds)
        self._evt      = run_evt
        self.beginruns = run_evt._dgrams
        self.configs   = ds._configs
        super()._setup_envstore()
        self._evt_iter = Events(ds, self, smdr_man=ds.smdr_man)

    def events(self):
        for evt in self._evt_iter:
            if evt.service() != TransitionId.L1Accept:
                if evt.service() == TransitionId.EndRun: 
                    return
                continue
            st = time.time()
            yield evt
            en = time.time()
            self.c_ana.labels('seconds','None').inc(en-st)
            self.c_ana.labels('batches','None').inc()

    def steps(self):
        for evt in self._evt_iter:
            if evt.service() == TransitionId.EndRun: return
            if evt.service() == TransitionId.BeginStep:
                yield Step(evt, self._evt_iter)

class RunLegion(Run):
    def __init__(self, ds, run_evt):
        self.dsparms = ds.dsparms
        self.c_ana   = self.dsparms.prom_man.get_metric('psana_bd_ana')
        RunHelper(self)
        self._evt       = run_evt
        self.beginruns  = run_evt._dgrams
        self.smdr_man   = ds.smdr_man
        self.dm         = ds.dm
        self.configs    = ds._configs
        super()._setup_envstore()

    def analyze(self, **kwargs):
        return legion_node.analyze(self, **kwargs)


class RunSmallData(Run):
    """ Yields list of smalldata events
    
    This class is created by SmdReaderManager and used exclusively by EventBuilder.
    There's no DataSource class associated with it a "bigdata" run is passed in
    so that we can propagate some values (w/o the ds). This class makes step and 
    event generator available to user in smalldata callback. 
    """
    def __init__(self, bd_run, eb):
        self._evt = bd_run._evt
        configs = [dgram.Dgram(view=cfg) for cfg in bd_run.configs] 
        self.expt, self.runnum, self.timestamp, self.dsparms = (bd_run.expt, bd_run.runnum, bd_run.timestamp, bd_run.dsparms)
        self.eb = eb
        self._dets  = {}

        # Setup EnvStore - this is also done differently from other Run types. 
        # since RunSmallData doesn't user EventManager (updates EnvStore), it'll
        # need to take care of updating transition events in the step and
        # event generators.
        self.esm = EnvStoreManager(configs, run=self)
        self.esm.update_by_event(self._evt)

        # Converts EventBuilder generator to an iterator for steps() call. This is
        # done so that we can pass it to Step (not sure why). Note that for 
        # events() call, we stil use the generator.
        self._evt_iter = iter(self.eb.events())
        
        # SmdDataSource and BatchIterator share this list. SmdDataSource automatically
        # adds transitions to this list (skip yield and so hidden from smd_callback).
        # BatchIterator adds user-selected L1Accept to the list (default is add all).
        self.proxy_events = []
    
    def steps(self):
        for evt in self._evt_iter:
            if evt.service() != TransitionId.L1Accept: 
                self.esm.update_by_event(evt)
                self.proxy_events.append(evt._proxy_evt)
                if evt.service() == TransitionId.EndRun: return
                if evt.service() == TransitionId.BeginStep:
                    yield Step(evt, self._evt_iter, proxy_events=self.proxy_events, esm=self.esm)

    def events(self):
        for evt in self.eb.events():
            if evt.service() != TransitionId.L1Accept: 
                self.esm.update_by_event(evt)
                self.proxy_events.append(evt._proxy_evt)
                if evt.service() == TransitionId.EndRun: return
                continue
            yield evt<|MERGE_RESOLUTION|>--- conflicted
+++ resolved
@@ -221,13 +221,6 @@
         # so we need to update the EnvStore here.
         self.esm.update_by_event(self._evt)
 
-<<<<<<< HEAD
-        # EnvStore will be passed around so bigdata nodes can
-        # query SlowUpdate chunk ID
-        self.dsparms.esm = self.esm
-
-=======
->>>>>>> 087f1db6
 
 class RunShmem(Run):
     """ Yields list of events from a shared memory client (no event building routine). """
