from psana.event import Event
from psana import dgram
from psana.psexp.packet_footer import PacketFooter
import numpy as np
import os

class EventManager(object):

    def __init__(self, smd_configs, dm, filter_fn=0):
        self.smd_configs = smd_configs
        self.dm = dm
        self.n_smd_files = len(self.smd_configs)
        self.filter_fn = filter_fn

    def events(self, view):
        pf = PacketFooter(view=view)
        views = pf.split_packets()
        
        # Keeps offsets and sizes for all events in the batch
        # for batch reading (if filter_fn is not given).
        ofsz_batch = np.zeros((pf.n_packets, self.n_smd_files, 2), dtype='i')
        for i, event_bytes in enumerate(views):
            if event_bytes:
<<<<<<< HEAD
                evt = Event._from_bytes(self.smd_configs, self.dm.calibs, self.dm.det_class_table, event_bytes)
=======
                evt = Event._from_bytes(self.smd_configs, event_bytes)
                # get big data
>>>>>>> 90bc705d
                ofsz = np.asarray([[d.info.offsetAlg.intOffset, d.info.offsetAlg.intDgramSize] \
                        for d in evt])
                ofsz_batch[i,:,:] = ofsz

                # Only get big data one event at a time when filter is off
                if self.filter_fn:
                    bd_evt = self.dm.jump(ofsz[:,0], ofsz[:,1])
                    yield bd_evt

        if self.filter_fn == 0:
            # Read chunks of 'size' bytes and store them in views
            views = [None] * self.n_smd_files
            view_sizes = np.zeros(self.n_smd_files)
            for i in range(self.n_smd_files):
                # If no data were filtered, we can assume that all bigdata
                # dgrams starting from the first offset are stored consecutively
                # in the file. We read a chunk of sum(all dgram sizes) and
                # store in a view.
                offset = ofsz_batch[0, i, 0]
                size = np.sum(ofsz_batch[:, i, 1])
                view_sizes[i] = size

                os.lseek(self.dm.fds[i], offset, 0)
                views[i] = os.read(self.dm.fds[i], size)
            
            # Build each event from these views
            dgrams = [None] * self.n_smd_files
            offsets = [0] * self.n_smd_files
            for i in range(pf.n_packets):
                for j in range(self.n_smd_files):
                    if offsets[j] >= view_sizes[j]:
                        continue

                    size = ofsz_batch[i, j, 1]
                    if size:
                        dgrams[j] = dgram.Dgram(view=views[j], config=self.dm.configs[j], offset=offsets[j])
                        offsets[j] += size
                
                bd_evt = Event(dgrams, self.dm.configs, self.dm.calibs, self.dm.det_class_table)
                yield bd_evt
<|MERGE_RESOLUTION|>--- conflicted
+++ resolved
@@ -21,12 +21,9 @@
         ofsz_batch = np.zeros((pf.n_packets, self.n_smd_files, 2), dtype='i')
         for i, event_bytes in enumerate(views):
             if event_bytes:
-<<<<<<< HEAD
-                evt = Event._from_bytes(self.smd_configs, self.dm.calibs, self.dm.det_class_table, event_bytes)
-=======
                 evt = Event._from_bytes(self.smd_configs, event_bytes)
+                
                 # get big data
->>>>>>> 90bc705d
                 ofsz = np.asarray([[d.info.offsetAlg.intOffset, d.info.offsetAlg.intDgramSize] \
                         for d in evt])
                 ofsz_batch[i,:,:] = ofsz
