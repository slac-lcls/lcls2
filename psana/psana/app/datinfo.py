#!/usr/bin/env python

#import os
import sys
from time import time
import json

from psana.detector.Utils import info_dict, info_command_line, info_parser_arguments
from psana.pyalgos.generic.NDArrUtils import info_ndarr
import psana.detector.UtilsEpix10ka as ue
from psana.detector.utils_psana import datasource_kwargs_from_string, info_run, info_detnames_for_dskwargs, info_detector, seconds, timestamp_run
from psana import DataSource

import logging
logger = logging.getLogger(__name__)
DICT_NAME_TO_LEVEL = logging._nameToLevel
STR_LEVEL_NAMES = ', '.join(DICT_NAME_TO_LEVEL.keys())

SCRNAME = sys.argv[0].rsplit('/')[-1]
#SCRNAME = os.path.basename(sys.argv[0])

USAGE = '\n  %s -d <detector> -k <datasource-kwargs> [kwargs]' % SCRNAME\
      + '\nCOMMAND EXAMPLES:'\
      + '\n  %s -d epixquad -k exp=ueddaq02,run=27,max_events=100 -td -L DEBUG' % SCRNAME\
      + '\n  %s -d epixquad -k exp=ueddaq02,run=30 <--- DOES NOT WORK - missconfigured' % SCRNAME\
      + '\n  %s -d epixquad -k exp=ueddaq02,run=83 <--- dark' % SCRNAME\
      + '\n  %s -d epixquad -k exp=ueddaq02,run=84 <--- PARTLY WORKS charge injection' % SCRNAME\
      + '\n  %s -d epixquad -k /cds/data/psdm/ued/ueddaq02/xtc/ueddaq02-r0065-s001-c000.xtc2' % SCRNAME\
      + '\n  %s -d epixquad -k /cds/data/psdm/ued/ueddaq02/xtc/ueddaq02-r0086-s001-c000.xtc2' % SCRNAME\
      + '\n  %s -d tmoopal  -k exp=tmoc00118,run=123 -td' % SCRNAME\
      + '\n  %s -k exp=tmoc00318,run=8 -d epix100hw' % SCRNAME\
      + '\n  %s -k /cds/data/psdm/prj/public01/xtc/rixx45619-r0121-s001-c000.xtc2 -d epixhr' % SCRNAME\
      + '\n  %s -k /cds/data/psdm/prj/public01/xtc/tmoc00318-r0010-s000-c000.xtc2 -d epix100' % SCRNAME\
      + '\n  %s -k /cds/data/psdm/prj/public01/xtc/tmoc00118-r0222-s006-c000.xtc2 -d tmo_atmopal' % SCRNAME\
      + '\n  %s -k /cds/data/psdm/prj/public01/xtc/uedcom103-r0007-s002-c000.xtc2 -d epixquad' % SCRNAME\
      + '\n  %s -k /cds/data/psdm/prj/public01/xtc/ueddaq02-r0569-s001-c000.xtc2  -d epixquad' % SCRNAME\
      + '\n  %s -k exp=tstx00417,run=317,dir=/reg/neh/operator/tstopr/data/drp/tst/tstx00417/xtc/ -d tst_epixm' % SCRNAME\
      + '\nHELP: %s -h' % SCRNAME

def ds_run_det(args):

    if 'd' not in args.typeinfo.lower():
        print('detector information is not requested by -td option - skip it')
        return

    dskwargs = datasource_kwargs_from_string(args.dskwargs)  # datasource_arguments(args)
    print('DataSource kwargs:%s' % info_dict(dskwargs, fmt='%s: %s', sep=' '))
    try:
      ds = DataSource(**dskwargs)
    except:
      print('Can not open DataSource\nCheck if xtc2 file is available')
      sys.exit()
    run = next(ds.runs())
    det = None if args.detname is None else run.Detector(args.detname, logmet_init=logger.info)

    print('args.detname:%s' % str(args.detname))
    print('DataSource members and methods\ndir(ds):', dir(ds))

    xtc_path = getattr(ds, 'xtc_path', None)
    print('ds.xtc_path:', str(xtc_path))
    if xtc_path is not None:
      if getattr(ds, 'n_files', None):   print('ds.n_files:', str(ds.n_files))
      if getattr(ds, 'xtc_files', None): print('ds.xtc_files:\n ', '\n  '.join(ds.xtc_files))
      if getattr(ds, 'xtc_ext', None):   print('ds.xtc_ext:', str(ds.xtc_ext) if hasattr(ds,'xtc_ext') else 'N/A')
      if getattr(ds, 'smd_files', None): print('ds.smd_files:\n ', '\n  '.join(ds.smd_files))
    print('ds.shmem:', str(ds.shmem))
    print('ds.smalldata_kwargs:', str(ds.smalldata_kwargs))
    print('ds.timestamps:', str(ds.timestamps))
    print('ds.unique_user_rank:', str(ds.unique_user_rank()))
    print('ds.is_mpi:', str(ds.is_mpi()))
    print('ds.live:', str(ds.live))

    #sys.exit('TEST EXIT')


    print('dskwargs:', args.dskwargs)
    #print('run.timestamp :', run.timestamp)

    print(info_run(run, cmt='run info\n    ', sep='\n    '))
    #print(info_detnames(run, cmt='\ncommand: '))
    print(info_detnames_for_dskwargs(args.dskwargs, cmt='\ncommand: '))

    if det is None:
        print('detector object is None for detname %s' % args.detname)
        sys.exit('EXIT')

    det_raw_attrs = dir(det.raw)
    print('\ndir(det.raw):', det_raw_attrs)

    print('det.raw._uniqueid       :', det.raw._uniqueid if '_uniqueid' in det_raw_attrs else 'MISSING')
    print('det.raw._fullname       :', det.raw._fullname() if '_fullname' in det_raw_attrs else 'MISSING')
    print('det.raw._segment_ids    :', det.raw._segment_ids() if '_segment_ids' in det_raw_attrs else 'MISSING')
    print('det.raw._segment_indices:', det.raw._segment_indices() if '_segment_indices' in det_raw_attrs else 'MISSING')

    if '_config_object' in det_raw_attrs:
      dcfg = det.raw._config_object()
      if dcfg is not None:
       for k,v in dcfg.items():
        trbit = getattr(v.config, 'trbit', None)  # v.config.trbit
        asicPixelConfig = getattr(v.config, 'asicPixelConfig', None)  # v.config.asicPixelConfig
        print('  seg:%s %s' % (str(k), info_ndarr(trbit, ' v.config.trbit for ASICs')))
        print('  seg:%s %s' % (str(k), info_ndarr(asicPixelConfig, ' v.config.asicPixelConfig')))
    else: print('det.raw._config_object  : MISSING')

    print(info_detector(det, cmt='detector info\n    ', sep='\n    '))
    seg_geo = getattr(det.raw, '_seg_geo', None)
    if seg_geo is not None:
      print('det.raw._seg_geo.shape():', seg_geo.shape() if seg_geo is not None else '_seg_geo is None')


def selected_record(nrec):
    return nrec<5\
       or (nrec<50 and not nrec%10)\
       or (not nrec%100)


def info_det_evt(det, evt, ievt):
    return '  Event %05d    %s' % (ievt, ('detector is None'+80*' ' if det is None else info_ndarr(det.raw.raw(evt), 'raw ')))


def loop_run_step_evt(args):
  """Data access example for confluence
     run, step, event loops
  """
  typeinfo = args.typeinfo.lower()
  do_loopruns  = 'r' in typeinfo
  do_loopevts  = 'e' in typeinfo
  do_loopsteps = 's' in typeinfo

  from psana.pyalgos.generic.NDArrUtils import info_ndarr
  #from psana import DataSource
  #ds = DataSource(exp=args.expt, run=args.run, dir=f'/cds/data/psdm/{args.expt[:3]}/{args.expt}/xtc', max_events=1000)

  dskwargs = datasource_kwargs_from_string(args.dskwargs)
  print('dskwargs', dskwargs)
  ds = DataSource(**dskwargs)

  if do_loopruns:
    for irun, run in enumerate(ds.runs()):
      print('\n==== %02d run: %d exp: %s detnames: %s' % (irun, run.runnum, run.expt, ','.join(run.detnames)))
      print('run.timestamp LCLS2 int: %d > epoch unix sec: %.6f > %s' % (run.timestamp, seconds(run.timestamp), timestamp_run(run)))
      if not do_loopsteps: continue
      print('%s detector object' % args.detname)
      det = None if args.detname is None else run.Detector(args.detname, logmet_init=logger.info)

      is_epix10ka  = False if det is None else det.raw._dettype == 'epix10ka'
      is_epixhr2x2 = False if det is None else det.raw._dettype == 'epixhr2x2'
      is_epixm320  = False if det is None else det.raw._dettype == 'epixm320'

      try:    step_docstring = run.Detector('step_docstring')
      except: step_docstring = None
      print('step_docstring detector object is %s' % ('missing' if step_docstring is None else 'created'))
      seg_geo = getattr(det.raw, '_seg_geo', None)
      if seg_geo is not None:
        print('det.raw._seg_geo.shape():', seg_geo.shape() if seg_geo is not None else '_seg_geo is None')

      timing = run.Detector('timing') if 'timing' in run.detnames else None
      if timing is not None: timing.raw._add_fields()
      tsec_old = 0
      pulseid_old = 0

      dcfg = det.raw._config_object() if '_config_object' in dir(det.raw) else None
      if dcfg is None: print('det.raw._config_object is MISSING')

      det.raw._calibconstants()  # prints cc.info_calibconst()

      for istep, step in enumerate(run.steps()):
        print('\nStep %02d' % istep, end='')
        if is_epixm320:
          from psana.detector.UtilsEpixm320Calib import gain_mode_name
          print(' gain mode name from config: %s' % gain_mode_name(det), end='')


        if step_docstring is not None:
          sds = step_docstring(step)
          #print('XXX step_docstring(step):', sds)
          try: sdsdict = json.loads(sds)
          except Exception as err:
            print('\nERROR FOR step_docstring: ', sds)
            logger.error('json.loads(step_docstring(step)) err: %s' % str(err))
            sdsdict = None

        metadic = None if step_docstring is None else sdsdict
        print('  metadata: %s' % str(metadic))

        if not do_loopevts: continue
        ievt, evt, segs = None, None, None
        for ievt, evt in enumerate(step.events()):
          if ievt>args.evtmax: exit('exit by number of events limit --evtmax %d' % args.evtmax)
          if not selected_record(ievt): continue
          if segs is None:
             segs = det.raw._segment_numbers if det is not None else None
             #tstamp = evt.timestamp   # like 4193682596073796843 relative to 1990-01-01
             tsec = seconds(evt.timestamp)
             tsec_diff = tsec-tsec_old
             tsec_old = tsec
             print('  Event %05d t=%.6fsec dt=%.6fsec/record %s '%\
                   (ievt, tsec, tsec_diff, info_ndarr(segs,'segments')), end='')
             if timing is not None:
                 pulseid = timing.raw.pulseId(evt) # evt.get(EventId).fiducials()
                 pulseid_diff = pulseid-pulseid_old
                 pulseid_old = pulseid
                 print('  pulseId=%d diff=%d/record' % (pulseid, pulseid_diff))
             else:
                 print(' timing is None, pulseId is N/A')
             raw = det.raw.raw(evt)
             print(info_ndarr(raw,'    det.raw.raw(evt)'))
             #print('gain mode statistics:' + ue.info_pixel_gain_mode_statistics(gmaps))

             if dcfg is not None and (is_epix10ka or is_epixhr2x2):
               s = '    gain mode fractions for: FH       FM       FL'\
                   '       AHL-H    AML-M    AHL-L    AML-L\n%s' % (29*' ')
               print(ue.info_pixel_gain_mode_fractions(det.raw, evt, msg=s))

          print(info_det_evt(det, evt, ievt), end='   \r')
        print(info_det_evt(det, evt, ievt), end='   \n')


def do_main():

    t0_sec = time()
    #print('len(sys.argv):', len(sys.argv))
    if len(sys.argv)<2:
        print('Usage:%s\n' % USAGE)
        exit('EXIT - MISSING ARGUMENT(S)')

    parser = argument_parser()
    args = parser.parse_args()
<<<<<<< HEAD
    vars(args)
=======
    #opts = vars(args)
>>>>>>> 72f3b48c

    #?????defs = vars(parser.parse_args([])) # dict of defaults only

    #logging.basicConfig(format='%(asctime)s %(name)s %(levelname)s: %(message)s', datefmt='%H:%M:%S', level=logging.DEBUG)
    #logging.basicConfig(filename='log.txt', filemode='w', format=fmt, level=DICT_NAME_TO_LEVEL[args.logmode])
    fmt = '[%(levelname).1s] %(name)s %(message)s' if args.logmode=='DEBUG' else '[%(levelname).1s] %(message)s'
    logging.basicConfig(format=fmt, level=DICT_NAME_TO_LEVEL[args.logmode])

    print('command line: %s' % info_command_line())
    logger.info(info_parser_arguments(parser))

    #print('input parameters: %s' % info_dict(opts, fmt='%s: %s', sep=', '))
    #pedestals_calibration(*args, **opts)
    #pedestals_calibration(**opts)
    ds_run_det(args)

    loop_run_step_evt(args)

    logger.info('DONE, consumed time %.3f sec' % (time() - t0_sec))


def argument_parser():
    from argparse import ArgumentParser

    d_dskwargs = None
    d_detname = None # 'epixquad'
    d_evtmax  = 1000000 # maximal number of events
    d_logmode = 'INFO'
    d_typeinfo= 'DRSE'

    h_dskwargs= 'string of comma-separated (no spaces) simple parameters for DataSource(**kwargs),'\
                ' ex: exp=<expname>,run=<runs>,dir=<xtc-dir>, ...,'\
                ' or <fname.xtc> or files=<fname.xtc>'\
                ' or pythonic dict of generic kwargs, e.g.:'\
                ' \"{\'exp\':\'tmoc00318\', \'run\':[10,11,12], \'dir\':\'/a/b/c/xtc\'}\", default = %s' % d_dskwargs
    h_detname = 'detector name, e.g. %s' % d_detname
    h_evtmax  = 'number of events to print, default = %s' % str(d_evtmax)
    h_logmode = 'logging mode, one of %s, default = %s' % (STR_LEVEL_NAMES, d_logmode)
    h_typeinfo= 'type of information for output D-detector, R-run-loop, S-step-loop, E-event-loop, default = %s' % d_typeinfo

    parser = ArgumentParser(usage=USAGE, description='Print info about experiment detector and run')
    parser.add_argument('-k', '--dskwargs', type=str, help=h_dskwargs)
    parser.add_argument('-d', '--detname', default=d_detname, type=str, help=h_detname)
    parser.add_argument('-n', '--evtmax', default=d_evtmax, type=int, help=h_evtmax)
    parser.add_argument('-L', '--logmode', default=d_logmode, type=str, help=h_logmode)
    parser.add_argument('-t', '--typeinfo', default=d_typeinfo, type=str, help=h_typeinfo)

    return parser

if __name__ == "__main__":
    do_main()
    sys.exit('End of %s'%SCRNAME)

# EOF<|MERGE_RESOLUTION|>--- conflicted
+++ resolved
@@ -226,11 +226,7 @@
 
     parser = argument_parser()
     args = parser.parse_args()
-<<<<<<< HEAD
-    vars(args)
-=======
     #opts = vars(args)
->>>>>>> 72f3b48c
 
     #?????defs = vars(parser.parse_args([])) # dict of defaults only
 
