--- conflicted
+++ resolved
@@ -74,10 +74,7 @@
        #img, title  = det.raw.raw(evt), 'raw'
        #img, title  = det.raw.calib(evt), 'calib'
        img, title  = det.raw.image(evt), 'image'
-<<<<<<< HEAD
-=======
        img = np.copy(img)
->>>>>>> c70e5b3e
 
        #img = (raw.copy()/1000).astype(dtype=np.float64) # np.uint16)
        #img = clb
@@ -85,11 +82,7 @@
        #img = det.raw._arr_to_image(clb)
 
        dt_sec = (time() - t0_sec)*1000
-<<<<<<< HEAD
-       print(info_ndarr(img, 'evt:%3d dt=%.3f msec  image' % (nev, dt_sec), last=100))
-=======
        print(info_ndarr(img, 'evt:%3d dt=%.3f msec  image' % (nev, dt_sec), last=10))
->>>>>>> c70e5b3e
        #print('det.raw._tstamp_raw(raw): ', det.raw._tstamp_raw(raw))
 
        if img.ndim==2 and img.shape[0] == 1:
@@ -314,8 +307,6 @@
     print('odet.raw._calibconst.keys()', odet.raw._calibconst.keys())
 
 
-<<<<<<< HEAD
-=======
 def issue_2025_03_06():
     """jungfrau
        datinfo -k exp=ascdaq023,run=37 -d jungfrau
@@ -387,7 +378,6 @@
 
 
 
->>>>>>> c70e5b3e
 def argument_parser():
     from argparse import ArgumentParser
     d_tname = '0'
@@ -426,19 +416,12 @@
 
     if   TNAME in  ('0',): issue_2025_mm_dd() # template
     elif TNAME in  ('1',): issue_2025_01_29() # archon V2 common mode
-<<<<<<< HEAD
-    elif TNAME in  ('2',): issue_2025_01_31() # emulated jungfrau
-=======
     elif TNAME in  ('2',): issue_2025_01_31() # emulated jungfrauemu
->>>>>>> c70e5b3e
     elif TNAME in  ('3',): issue_2025_02_05() # fleximage does not show image
     elif TNAME in  ('4',): issue_2025_02_21() # access to jungfrau panel configuration object
     elif TNAME in  ('5',): issue_2025_02_25() # test saving BIG 32-segment (3,16,512,1024) float32 jungfrau calib constants in DB
     elif TNAME in  ('6',): issue_2025_02_27() # det_dark_proc -d archon -k exp=rixx1017523,run=393 -D -o work issue
-<<<<<<< HEAD
-=======
     elif TNAME in  ('7',): issue_2025_03_06() # jungfrau
->>>>>>> c70e5b3e
     else:
         print(USAGE())
         exit('\nTEST "%s" IS NOT IMPLEMENTED'%TNAME)
