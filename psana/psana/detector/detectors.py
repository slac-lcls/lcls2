# a detector interface class name must follow the
# naming convention: dettype_drpalg_major_minor_micro

from .test_detectors        import *
from .misc_detectors        import *
from .bld                   import *
from .envstore              import *
from hsd                    import *
from .opal                  import *
from .piranha4              import *
from .timetool              import *
from .ts                    import *
from .wave8                 import *
from .epix10ka              import *
from .epixhr2x2             import *
from .epix100               import *
from .epixm320              import *
from .epixuhr               import *
from .archon                import *
from .jungfrau              import *
<<<<<<< HEAD
=======
from .jungfrauemu           import *
>>>>>>> 88590468
#from .epixhremu             import *<|MERGE_RESOLUTION|>--- conflicted
+++ resolved
@@ -18,8 +18,5 @@
 from .epixuhr               import *
 from .archon                import *
 from .jungfrau              import *
-<<<<<<< HEAD
-=======
 from .jungfrauemu           import *
->>>>>>> 88590468
 #from .epixhremu             import *