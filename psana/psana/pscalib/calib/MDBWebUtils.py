--- conflicted
+++ resolved
@@ -378,26 +378,14 @@
     shortname = pro_detector_name(detname_long, add_shortname=True,\
                                   maxsize=kwargs.get('max_detname_size', cc.MAX_DETNAME_SIZE))
 
-<<<<<<< HEAD
-    shortname = pro_detector_name(detname_long, add_shortname=True)
-
     colname = shortname
     dbname_exp = mu.db_prefixed_name(exp)
     dbname_det = mu.db_prefixed_name(shortname)
-    
-    ctype = kwargs.get('ctype','N/A')
-    logger.info('add_data_and_two_docs save constants: %s in DBs: %s %s collection: %s' % (ctype, dbname_exp, dbname_det, colname))
-
-=======
-    colname = shortname
-    dbname_exp = mu.db_prefixed_name(exp)
-    dbname_det = mu.db_prefixed_name(shortname)
 
     ctype = kwargs.get('ctype','N/A')
     logger.info('add_data_and_two_docs save constants: %s in DBs: %s and %s collection: %s'%\
                 (ctype, dbname_exp, dbname_det, colname))
 
->>>>>>> c70e5b3e
     #kwargs['detector'] = detname         # ex: epix10ka
     kwargs['shortname'] = shortname       # ex: epix10ka_000001
     kwargs['longname']  = detname_long    # ex: epix10ka_<_uniqueid>
@@ -435,11 +423,7 @@
     """
     logger.debug('add_data_and_doc_to_detdb_extended kwargs: %s' % str(kwargs))
 
-<<<<<<< HEAD
-    short = pro_detector_name(detname_long, add_shortname=True)
-=======
     short = pro_detector_name(detname_long, add_shortname=True, maxsize=kwargs.get('max_detname_size', cc.MAX_DETNAME_SIZE))
->>>>>>> c70e5b3e
 
     dbname_det = detector_dbname(short, **kwargs)
     colname = short
@@ -457,11 +441,7 @@
 def deploy_constants(data, exp, detname_long, url=cc.URL_KRB, krbheaders=cc.KRBHEADERS, **kwa):
     """Deploys constants depending on dbsuffix."""
 
-<<<<<<< HEAD
-    detname = pro_detector_name(detname_long, add_shortname=False)
-=======
     detname = pro_detector_name(detname_long, add_shortname=False, maxsize=kwa.get('max_detname_size', cc.MAX_DETNAME_SIZE))
->>>>>>> c70e5b3e
     ctype = kwa.get('ctype','')
     dbsuffix = kwa.get('dbsuffix','')
 
