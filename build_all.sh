#!/bin/bash

set -e

# choose local directory where packages will be installed
if [ -z "$TESTRELDIR" ]; then
  export INSTDIR=`pwd`/install
else
  export INSTDIR="$TESTRELDIR"
fi

cmake_option="RelWithDebInfo"
pyInstallStyle="develop"
psana_setup_args=""
force_clean=0
no_ana=0
build_ext_list=""
PSANA_PATH=`pwd`/psana
export REBUILD=0

<<<<<<< HEAD
while getopts "c:p:s:b:fdar" opt; do
=======
if [ -d "/sdf/group/lcls/" ]
then
    no_daq=1
else
    no_daq=0
fi

while getopts "c:p:s:b:fdam" opt; do
>>>>>>> d9c4eff4
  case $opt in
    c) cmake_option="$OPTARG"
    ;;
    d) no_daq=1
    ;;
    a) no_ana=1
    ;;
    p) pyInstallStyle="$OPTARG"
    ;;
    s) psana_setup_args="$OPTARG"
    ;;
    b) build_ext_list="$OPTARG"
    ;;
    f) force_clean=1                       # Force clean is required building between rhel6&7
    ;;
    r) export REBUILD=1
    ;;
    \?) echo "Invalid option -$OPTARG" >&2
        exit 1
    ;;
  esac
done

pyver=$(python -c "import sys; print(str(sys.version_info.major)+'.'+str(sys.version_info.minor))")

echo "CMAKE_BUILD_TYPE:" $cmake_option
echo "Python install option:" $pyInstallStyle
echo "build_ext_list:" $build_ext_list
export BUILD_LIST=$build_ext_list

if [ $force_clean == 1 ]; then
    echo "force_clean"
    if [ -d "$INSTDIR" ]; then
        rm -rf "$INSTDIR"
    fi
    if [ -d xtcdata/build ]; then
        rm -rf xtcdata/build
    fi
    if [ -d psdaq/build ]; then
        rm -rf psdaq/build
    fi
    if [ -d psalg/build ]; then
        rm -rf psalg/build
    fi
    if [ -d psana/build ]; then
        rm -rf psana/build
    fi
fi

function cmake_build() {
    # Change directory to the specified project directory
    cd $1

    # Capture the install flag
    make_install=$2

    # Create and navigate to the build directory
    mkdir -p build
    cd build

    # Run CMake configuration with the remaining arguments
    cmake -DPIP_OPTIONS="$pipOptions" -DPSANA_PATH="$PSANA_PATH" -DCMAKE_INSTALL_PREFIX="$INSTDIR" -DCMAKE_PREFIX_PATH="$CONDA_PREFIX" -DCMAKE_BUILD_TYPE="$cmake_option" ..

    # Check the make_install flag
    if [ "$make_install" -eq 1 ]; then
        make -j 4 install
    else
        make -j 4
    fi

    # Return to the original directory
    cd ../..
}

# "python setup.py develop" seems to not create this for you
# (although "install" does)
mkdir -p $INSTDIR/lib/python$pyver/site-packages/
if [ $pyInstallStyle == "develop" ]; then
    pipOptions="--editable"
else
    pipOptions=""
fi

###############
# Build xtcdata
###############
cmake_build xtcdata 1

###############
# Build psalg
###############
cmake_build psalg 1
cd psalg
pip install --no-deps --prefix=$INSTDIR $pipOptions .
cd ..

###############
# Build psdaq
###############
if [ $no_daq == 0 ]; then
    # to build psdaq with setuptools
    cmake_build psdaq 1
    cd psdaq
    # force build of the extensions.  do this because in some cases
    # setup.py is unable to detect if an external header file changed
    # (e.g. in xtcdata).  but in many cases it is fine without "-f" - cpo
    if [ $pyInstallStyle == "develop" ]; then
        python setup.py build_ext -f --inplace
    fi
    pip install --no-deps --prefix=$INSTDIR $pipOptions .
    cd ..
fi

###############
# Build psana
###############
if [ $no_ana == 0 ]; then
    cmake_build psana 0
fi
# The removal of site.py in setup 49.0.0 breaks "develop" installations
# which are outside the normal system directories: /usr, /usr/local,
# $HOME/.local. etc. See: https://github.com/pypa/setuptools/issues/2295
# The suggested fix, in the bug report, is the following: "I recommend
# that the project use pip install --prefix or possibly pip install
# --target to install packages and supply a sitecustomize.py to ensure
# that directory ends up as a site dir and gets .pth processing. That
# approach should be future-proof (at least against the sunset of
# easy_install). All python setup.py commands in the code above have
# been replaced with pip commands. The following code implements the
# sitecustomize.py file. Pip bilds the python modules in a sandbox,
# so it requires all the code for the module to be in the same
# folder. The C++ code for the modules built in psana was therefore
# moved from psalg to psana.
if [ $pyInstallStyle == "develop" ]; then
  if [ ! -f $INSTDIR/lib/python$pyver/site-packages/site.py ] && \
     [ ! -f $INSTDIR/lib/python$pyver/site-packages/sitecustomize.py ]; then
cat << EOF > $INSTDIR/lib/python$pyver/site-packages/sitecustomize.py
import site

site.addsitedir('$INSTDIR/lib/python$pyver/site-packages')
EOF
  fi
fi<|MERGE_RESOLUTION|>--- conflicted
+++ resolved
@@ -18,9 +18,6 @@
 PSANA_PATH=`pwd`/psana
 export REBUILD=0
 
-<<<<<<< HEAD
-while getopts "c:p:s:b:fdar" opt; do
-=======
 if [ -d "/sdf/group/lcls/" ]
 then
     no_daq=1
@@ -28,8 +25,7 @@
     no_daq=0
 fi
 
-while getopts "c:p:s:b:fdam" opt; do
->>>>>>> d9c4eff4
+while getopts "c:p:s:b:fdar" opt; do
   case $opt in
     c) cmake_option="$OPTARG"
     ;;
