--- conflicted
+++ resolved
@@ -75,14 +75,5 @@
 # force build of the extensions.  do this because in some cases
 # setup.py is unable to detect if an external header file changed
 # (e.g. in xtcdata).  but in many cases it is fine without "-f" - cpo
-<<<<<<< HEAD
 python setup.py build_ext --xtcdata=$INSTDIR --inplace
-python setup.py $pyInstallStyle $psana_setup_args --xtcdata=$INSTDIR --prefix=$INSTDIR
-cd ..
-# build ami
-# cd ami
-# python setup.py $pyInstallStyle --prefix=$INSTDIR
-=======
-python setup.py build_ext --xtcdata=$INSTDIR -f --inplace
-python setup.py $pyInstallStyle $psana_setup_args --xtcdata=$INSTDIR --prefix=$INSTDIR
->>>>>>> a2ea38d0
+python setup.py $pyInstallStyle $psana_setup_args --xtcdata=$INSTDIR --prefix=$INSTDIR